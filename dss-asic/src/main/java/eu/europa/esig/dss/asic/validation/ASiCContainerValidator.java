--- conflicted
+++ resolved
@@ -436,52 +436,26 @@
 	}
 
 	private static MimeType getZipComment(final DSSDocument document) {
-
-<<<<<<< HEAD
 		try {
 			byte[] buffer = IOUtils.toByteArray(document.openStream());
-		
+
 			final int len = buffer.length;
-			final byte[] magicDirEnd = {0x50, 0x4b, 0x05, 0x06};
+			final byte[] magicDirEnd = { 0x50, 0x4b, 0x05, 0x06 };
 			final int buffLen = Math.min(buffer.length, len);
 			// Check the buffer from the end
 			for (int ii = buffLen - magicDirEnd.length - 22; ii >= 0; ii--) {
-	
+
 				boolean isMagicStart = true;
 				for (int jj = 0; jj < magicDirEnd.length; jj++) {
-	
+
 					if (buffer[ii + jj] != magicDirEnd[jj]) {
-	
+
 						isMagicStart = false;
 						break;
 					}
-=======
-		final int len = buffer.length;
-		final byte[] magicDirEnd = { 0x50, 0x4b, 0x05, 0x06 };
-		final int buffLen = Math.min(buffer.length, len);
-		// Check the buffer from the end
-		for (int ii = buffLen - magicDirEnd.length - 22; ii >= 0; ii--) {
-
-			boolean isMagicStart = true;
-			for (int jj = 0; jj < magicDirEnd.length; jj++) {
-
-				if (buffer[ii + jj] != magicDirEnd[jj]) {
-
-					isMagicStart = false;
-					break;
-				}
-			}
-			if (isMagicStart) {
-
-				// Magic Start found!
-				int commentLen = buffer[ii + 20] + buffer[ii + 21] * 256;
-				int realLen = buffLen - ii - 22;
-				if (commentLen != realLen) {
-					LOG.warn("WARNING! ZIP comment size mismatch: directory says len is " + commentLen + ", but file ends after " + realLen + " bytes!");
->>>>>>> d7234b13
 				}
 				if (isMagicStart) {
-	
+
 					// Magic Start found!
 					int commentLen = buffer[ii + 20] + buffer[ii + 21] * 256;
 					int realLen = buffLen - ii - 22;
@@ -489,10 +463,10 @@
 						LOG.warn("WARNING! ZIP comment size mismatch: directory says len is " + commentLen + ", but file ends after " + realLen + " bytes!");
 					}
 					final String comment = new String(buffer, ii + 22, Math.min(commentLen, realLen));
-	
+
 					final int indexOf = comment.indexOf(MIME_TYPE_COMMENT);
 					if (indexOf > -1) {
-	
+
 						final String asicCommentMimeTypeString = comment.substring(MIME_TYPE_COMMENT.length() + indexOf);
 						final MimeType mimeType = MimeType.fromMimeTypeString(asicCommentMimeTypeString);
 						return mimeType;
@@ -501,8 +475,8 @@
 			}
 			LOG.warn("ZIP comment NOT found!");
 			return null;
-	
-		} catch(IOException e) {
+
+		} catch (IOException e) {
 			throw new DSSException(e);
 		}
 	}
