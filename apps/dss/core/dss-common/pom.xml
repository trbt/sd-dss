--- conflicted
+++ resolved
@@ -33,71 +33,7 @@
                     <encoding>UTF-8</encoding>
                 </configuration>
             </plugin>
-<<<<<<< HEAD
-
-=======
-            <plugin>
-                <groupId>org.jvnet.jaxb2.maven2</groupId>
-                <artifactId>maven-jaxb2-plugin</artifactId>
-                <executions>
-                    <execution>
-                        <goals>
-                            <goal>generate</goal>
-                        </goals>
-                        <configuration>
-                            <schemaIncludes>
-                                <schemaInclude>ts_sie_xsd.xsd</schemaInclude>
-                                <schemaInclude>ts_additionaltypes_xsd.xsd</schemaInclude>
-                                <schemaInclude>XAdESv141.xsd</schemaInclude>
-                            </schemaIncludes>
-                            <catalog>src/main/resources/catalog.cat</catalog>
-                            <bindingIncludes>
-                                <include>bindings.xjb.xml</include>
-                            </bindingIncludes>
-                            <specVersion>2.1</specVersion>
-                            <encoding>UTF-8</encoding>
-                        </configuration>
-                    </execution>
-                </executions>
-            </plugin>
->>>>>>> c0220510
         </plugins>
-        <pluginManagement>
-            <plugins>
-                <!--This plugin's configuration is used to store Eclipse m2e settings
-                    only. It has no influence on the Maven build itself. -->
-                <plugin>
-                    <groupId>org.eclipse.m2e</groupId>
-                    <artifactId>lifecycle-mapping</artifactId>
-                    <version>1.0.0</version>
-                    <configuration>
-                        <lifecycleMappingMetadata>
-                            <pluginExecutions>
-                                <pluginExecution>
-                                    <pluginExecutionFilter>
-                                        <groupId>
-                                            org.jvnet.jaxb2.maven2
-                                        </groupId>
-                                        <artifactId>
-                                            maven-jaxb2-plugin
-                                        </artifactId>
-                                        <versionRange>
-                                            [0.7.5,)
-                                        </versionRange>
-                                        <goals>
-                                            <goal>generate</goal>
-                                        </goals>
-                                    </pluginExecutionFilter>
-                                    <action>
-                                        <ignore></ignore>
-                                    </action>
-                                </pluginExecution>
-                            </pluginExecutions>
-                        </lifecycleMappingMetadata>
-                    </configuration>
-                </plugin>
-            </plugins>
-        </pluginManagement>
     </build>
     <dependencies>
         <dependency>
