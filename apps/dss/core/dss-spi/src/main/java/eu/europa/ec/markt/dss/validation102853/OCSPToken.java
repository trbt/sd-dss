/*
 * DSS - Digital Signature Services
 *
 * Copyright (C) 2013 European Commission, Directorate-General Internal Market and Services (DG MARKT), B-1049 Bruxelles/Brussel
 *
 * Developed by: 2013 ARHS Developments S.A. (rue Nicolas Bové 2B, L-1253 Luxembourg) http://www.arhs-developments.com
 *
 * This file is part of the "DSS - Digital Signature Services" project.
 *
 * "DSS - Digital Signature Services" is free software: you can redistribute it and/or modify it under the terms of
 * the GNU Lesser General Public License as published by the Free Software Foundation, either version 2.1 of the
 * License, or (at your option) any later version.
 *
 * DSS is distributed in the hope that it will be useful, but WITHOUT ANY WARRANTY; without even the implied warranty
 * of MERCHANTABILITY or FITNESS FOR A PARTICULAR PURPOSE.  See the GNU Lesser General Public License for more details.
 *
 * You should have received a copy of the GNU Lesser General Public License along with
 * "DSS - Digital Signature Services".  If not, see <http://www.gnu.org/licenses/>.
 */

package eu.europa.ec.markt.dss.validation102853;

import java.io.IOException;
import java.io.StringWriter;
import java.security.PublicKey;
import java.security.cert.X509Certificate;
import java.util.List;

import javax.security.auth.x500.X500Principal;

import org.bouncycastle.asn1.ASN1ObjectIdentifier;
import org.bouncycastle.asn1.ASN1Primitive;
import org.bouncycastle.asn1.DERTaggedObject;
import org.bouncycastle.asn1.ocsp.ResponderID;
import org.bouncycastle.asn1.x509.CRLReason;
import org.bouncycastle.cert.X509CertificateHolder;
import org.bouncycastle.cert.ocsp.BasicOCSPResp;
import org.bouncycastle.cert.ocsp.CertificateStatus;
import org.bouncycastle.cert.ocsp.OCSPException;
import org.bouncycastle.cert.ocsp.OCSPResp;
import org.bouncycastle.cert.ocsp.RespID;
import org.bouncycastle.cert.ocsp.RevokedStatus;
import org.bouncycastle.cert.ocsp.SingleResp;
import org.bouncycastle.cert.ocsp.UnknownStatus;
import org.bouncycastle.operator.ContentVerifierProvider;
import org.bouncycastle.operator.OperatorCreationException;
import org.bouncycastle.operator.jcajce.JcaContentVerifierProviderBuilder;
import org.slf4j.Logger;
import org.slf4j.LoggerFactory;

import eu.europa.ec.markt.dss.DSSASN1Utils;
import eu.europa.ec.markt.dss.DSSRevocationUtils;
import eu.europa.ec.markt.dss.DSSUtils;
import eu.europa.ec.markt.dss.SignatureAlgorithm;
import eu.europa.ec.markt.dss.exception.DSSException;
import eu.europa.ec.markt.dss.exception.DSSNullException;
import eu.europa.ec.markt.dss.validation102853.certificate.CertificateSourceType;

/**
 * OCSP Signed Token which encapsulate BasicOCSPResp (BC).
 *
 * @version $Revision: 1824 $ - $Date: 2013-03-28 15:57:23 +0100 (Thu, 28 Mar 2013) $
 */

public class OCSPToken extends RevocationToken {

<<<<<<< HEAD
    private static final Logger LOG = LoggerFactory.getLogger(OCSPToken.class);

    /**
     * The encapsulated basic OCSP response.
     */
    private transient final BasicOCSPResp basicOCSPResp;

    /**
     * In case of online source this is the source URI.
     */
    private String sourceURI;

    /**
     * The default constructor for OCSPToken.
     *
     * @param basicOCSPResp      The basic OCSP response.
     * @param certificatePool The certificate pool used to validate/hold the certificate used to sign this OCSP response.
     */
    public OCSPToken(final BasicOCSPResp basicOCSPResp, final CertificatePool certificatePool) {

        if (basicOCSPResp == null) {

            throw new DSSNullException(BasicOCSPResp.class);
        }
        if (certificatePool == null) {

            throw new DSSNullException(CertificatePool.class);
        }
        this.basicOCSPResp = basicOCSPResp;
        final ASN1ObjectIdentifier signatureAlgOID = basicOCSPResp.getSignatureAlgOID();
        final SignatureAlgorithm signatureAlgorithm = SignatureAlgorithm.forOID(signatureAlgOID.getId());
        this.algorithmUsedToSignToken = signatureAlgorithm;
        this.extraInfo = new TokenValidationExtraInfo();
        try {

            for (final X509CertificateHolder x509CertificateHolder : basicOCSPResp.getCerts()) {

                final byte[] encoded = x509CertificateHolder.getEncoded();
                final X509Certificate x509Certificate = DSSUtils.loadCertificate(encoded);
                final CertificateToken certToken = certificatePool.getInstance(x509Certificate, CertificateSourceType.OCSP_RESPONSE);
                if (isSignedBy(certToken)) {

                    break;
                }
            }
        } catch (IOException e) {
            throw new DSSException(e);
        }
        if (LOG.isInfoEnabled()) {
            LOG.info("OCSP token, produced at '" + DSSUtils.formatInternal(basicOCSPResp.getProducedAt()) + "' added.");
        }
    }

    /**
     * @return the ocspResp
     */
    public BasicOCSPResp getBasicOCSPResp() {

        return basicOCSPResp;
    }

    @Override
    public boolean isSignedBy(final CertificateToken issuerToken) {

        if (this.issuerToken != null) {

            return this.issuerToken.equals(issuerToken);
        }
        try {

            signatureInvalidityReason = "";
            JcaContentVerifierProviderBuilder jcaContentVerifierProviderBuilder = new JcaContentVerifierProviderBuilder();
            jcaContentVerifierProviderBuilder.setProvider("BC");
            final PublicKey publicKey = issuerToken.getCertificate().getPublicKey();
            ContentVerifierProvider contentVerifierProvider = jcaContentVerifierProviderBuilder.build(publicKey);
            signatureValid = basicOCSPResp.isSignatureValid(contentVerifierProvider);
            if (signatureValid) {

                this.issuerToken = issuerToken;
            }
            issuerX500Principal = issuerToken.getSubjectX500Principal();
        } catch (OCSPException e) {

            signatureInvalidityReason = e.getClass().getSimpleName() + " - " + e.getMessage();
            signatureValid = false;
        } catch (OperatorCreationException e) {
            signatureInvalidityReason = e.getClass().getSimpleName() + " - " + e.getMessage();
            signatureValid = false;
        }
        return signatureValid;
    }

    public String getSourceURL() {

        return sourceURI;
    }

    public void setSourceURI(final String sourceURI) {

        this.sourceURI = sourceURI;
    }

    @Override
    public int hashCode() {
        return basicOCSPResp != null ? basicOCSPResp.hashCode() : 0;
    }

    @Override
    public boolean equals(final Object o) {

        if (this == o) {
            return true;
        }
        if (o == null || getClass() != o.getClass()) {
            return false;
        }

        final OCSPToken ocspToken = (OCSPToken) o;

        if (basicOCSPResp != null ? !basicOCSPResp.equals(ocspToken.basicOCSPResp) : ocspToken.basicOCSPResp != null) {
            return false;
        }
        return true;
    }
=======
	private static final Logger LOG = LoggerFactory.getLogger(OCSPToken.class);

	/**
	 * The encapsulated basic OCSP response.
	 */
	private final BasicOCSPResp basicOCSPResp;

	private final SingleResp singleResp;

	/**
	 * In case of online source this is the source URI.
	 */
	private String sourceURI;

	/**
	 * The default constructor for OCSPToken.
	 *
	 * @param basicOCSPResp   The basic OCSP response.
	 * @param singleResp
	 * @param certificatePool The certificate pool used to validate/hold the certificate used to sign this OCSP response.
	 */
	public OCSPToken(final BasicOCSPResp basicOCSPResp, final SingleResp singleResp, final CertificatePool certificatePool) {

		if (basicOCSPResp == null) {
			throw new DSSNullException(BasicOCSPResp.class);
		}
		if (singleResp == null) {
			throw new DSSNullException(SingleResp.class);
		}
		if (certificatePool == null) {
			throw new DSSNullException(CertificatePool.class);
		}
		this.basicOCSPResp = basicOCSPResp;
		this.singleResp = singleResp;
		this.issuingTime = basicOCSPResp.getProducedAt();
		setStatus(singleResp.getCertStatus());
		final ASN1ObjectIdentifier signatureAlgOID = basicOCSPResp.getSignatureAlgOID();
		final SignatureAlgorithm signatureAlgorithm = SignatureAlgorithm.forOID(signatureAlgOID.getId());
		this.algorithmUsedToSignToken = signatureAlgorithm;
		this.extraInfo = new TokenValidationExtraInfo();

		final boolean found = extractSigningCertificateFromResponse(certificatePool);
		if (!found) {
			extractSigningCertificateFormResponderId(certificatePool);
		}
		if (LOG.isTraceEnabled()) {
			LOG.trace("OCSP token, produced at '" + DSSUtils.formatInternal(issuingTime) + "' created.");
		}
	}

	private void extractSigningCertificateFormResponderId(final CertificatePool certificatePool) {

		final RespID responderId = basicOCSPResp.getResponderId();
		final ResponderID responderIdAsASN1Object = responderId.toASN1Object();
		final DERTaggedObject derTaggedObject = (DERTaggedObject) responderIdAsASN1Object.toASN1Primitive();
		if (2 == derTaggedObject.getTagNo()) {

			// TODO (20/11/2014): To be implemented Key Hash management
			//				final ASN1OctetString keyHashOctetString = (ASN1OctetString) derTaggedObject.getObject();
			//				final byte[] keyHashOctetStringBytes = keyHashOctetString.getOctets();
			//				final String base65EncodedKeyHashOctetStringBytes = DSSUtils.base64Encode(keyHashOctetStringBytes);
			//				System.out.println(base65EncodedKeyHashOctetStringBytes);
			throw new DSSException("Certificate's key hash management not implemented yet!");
		}
		final ASN1Primitive derObject = derTaggedObject.getObject();
		final byte[] derEncoded = DSSASN1Utils.getDEREncoded(derObject);
		final X500Principal x500Principal_ = new X500Principal(derEncoded);
		final X500Principal x500Principal = DSSUtils.getX500Principal(x500Principal_);
		final List<CertificateToken> certificateTokens = certificatePool.get(x500Principal);
		for (final CertificateToken issuerCertificateToken : certificateTokens) {
			if (isSignedBy(issuerCertificateToken)) {
				break;
			}
		}
	}

	private boolean extractSigningCertificateFromResponse(final CertificatePool certificatePool) {

		for (final X509CertificateHolder x509CertificateHolder : basicOCSPResp.getCerts()) {

			final byte[] encoded = DSSUtils.getEncoded(x509CertificateHolder);
			final X509Certificate x509Certificate = DSSUtils.loadCertificate(encoded);
			final CertificateToken certToken = certificatePool.getInstance(x509Certificate, CertificateSourceType.OCSP_RESPONSE);
			if (isSignedBy(certToken)) {

				return true;
			}
		}
		return false;
	}

	private void setStatus(final CertificateStatus certStatus) {

		if (certStatus == null) {

			//			if (LOG.isInfoEnabled()) {
			//				LOG.info("OCSP OK for: " + toCheckToken.getDSSIdAsString());
			//				if (LOG.isTraceEnabled()) {
			//					LOG.trace("CertificateToken:\n{}", toCheckToken.toString());
			//				}
			//			}
			status = true;
			return;
		}
		if (LOG.isInfoEnabled()) {
			LOG.info("OCSP certificate status: " + certStatus.getClass().getName());
		}
		if (certStatus instanceof RevokedStatus) {

			if (LOG.isInfoEnabled()) {
				LOG.info("OCSP status revoked");
			}
			final RevokedStatus revokedStatus = (RevokedStatus) certStatus;
			status = false;
			revocationDate = revokedStatus.getRevocationTime();
			final int reasonId = revokedStatus.getRevocationReason();
			final CRLReason crlReason = CRLReason.lookup(reasonId);
			reason = crlReason.toString();
		} else if (certStatus instanceof UnknownStatus) {

			if (LOG.isInfoEnabled()) {
				LOG.info("OCSP status unknown");
			}
			reason = "OCSP status: unknown";
		}
	}

	/**
	 * @return the ocspResp
	 */

	public BasicOCSPResp getBasicOCSPResp() {

		return basicOCSPResp;
	}

	@Override
	public boolean isSignedBy(final CertificateToken issuerToken) {

		if (this.issuerToken != null) {

			return this.issuerToken.equals(issuerToken);
		}
		try {

			signatureInvalidityReason = "";
			JcaContentVerifierProviderBuilder jcaContentVerifierProviderBuilder = new JcaContentVerifierProviderBuilder();
			jcaContentVerifierProviderBuilder.setProvider("BC");
			final PublicKey publicKey = issuerToken.getCertificate().getPublicKey();
			ContentVerifierProvider contentVerifierProvider = jcaContentVerifierProviderBuilder.build(publicKey);
			signatureValid = basicOCSPResp.isSignatureValid(contentVerifierProvider);
			if (signatureValid) {

				this.issuerToken = issuerToken;
			}
			issuerX500Principal = issuerToken.getSubjectX500Principal();
		} catch (OCSPException e) {

			signatureInvalidityReason = e.getClass().getSimpleName() + " - " + e.getMessage();
			signatureValid = false;
		} catch (OperatorCreationException e) {
			signatureInvalidityReason = e.getClass().getSimpleName() + " - " + e.getMessage();
			signatureValid = false;
		}
		return signatureValid;
	}

	public String getSourceURL() {

		return sourceURI;
	}

	public void setSourceURI(final String sourceURI) {

		this.sourceURI = sourceURI;
	}

	@Override
	public int hashCode() {
		return basicOCSPResp != null ? basicOCSPResp.hashCode() : 0;
	}

	@Override
	public boolean equals(final Object o) {

		if (this == o) {
			return true;
		}
		if (o == null || getClass() != o.getClass()) {
			return false;
		}

		final OCSPToken ocspToken = (OCSPToken) o;

		if (basicOCSPResp != null ? !basicOCSPResp.equals(ocspToken.basicOCSPResp) : ocspToken.basicOCSPResp != null) {
			return false;
		}
		return true;
	}
>>>>>>> 066657cc

	/**
	 * Indicates if the token signature is intact.
	 *
	 * @return {@code true} or {@code false}
	 */
	@Override
	public boolean isValid() {

		return signatureValid;
	}

	/**
	 * This method returns the DSS abbreviation of the certificate. It is used for debugging purpose.
	 *
	 * @return
	 */
	public String getAbbreviation() {

		return "OCSPToken[" + DSSUtils.formatInternal(basicOCSPResp.getProducedAt()) + ", signedBy=" + (issuerToken == null ? "?" : issuerToken.getDSSIdAsString()) +
			  "]";
	}

	@Override
	public String toString(String indentStr) {

		final StringWriter out = new StringWriter();
		out.append(indentStr).append("OCSPToken[");
		out.append("ProductionTime: ").append(DSSUtils.formatInternal(issuingTime)).append("; ");
		out.append("ThisUpdate: ").append(DSSUtils.formatInternal(singleResp.getThisUpdate())).append("; ");
		out.append("NextUpdate: ").append(DSSUtils.formatInternal(singleResp.getNextUpdate())).append('\n');
		out.append("SignedBy: ").append(issuerToken != null ? issuerToken.getDSSIdAsString() : null).append('\n');
		indentStr += "\t";
		out.append(indentStr).append("Signature algorithm: ").append(algorithmUsedToSignToken == null ? "?" : algorithmUsedToSignToken.getJCEId()).append('\n');
		out.append(issuerToken != null ? issuerToken.toString(indentStr) : null).append('\n');
		final List<String> validationExtraInfo = extraInfo.getValidationInfo();
		if (validationExtraInfo.size() > 0) {

			for (final String info : validationExtraInfo) {

				out.append('\n').append(indentStr).append("\t- ").append(info);
			}
			out.append('\n');
		}
		indentStr = indentStr.substring(1);
		out.append(indentStr).append("]");
		return out.toString();
	}

	@Override
	public byte[] getEncoded() {

		final OCSPResp ocspResp = DSSRevocationUtils.fromBasicToResp(basicOCSPResp);
		try {

			final byte[] bytes = ocspResp.getEncoded();
			return bytes;
		} catch (IOException e) {
			throw new DSSException("CRL encoding error: " + e.getMessage(), e);
		}
	}
}
<|MERGE_RESOLUTION|>--- conflicted
+++ resolved
@@ -1,454 +1,327 @@
-/*
- * DSS - Digital Signature Services
- *
- * Copyright (C) 2013 European Commission, Directorate-General Internal Market and Services (DG MARKT), B-1049 Bruxelles/Brussel
- *
- * Developed by: 2013 ARHS Developments S.A. (rue Nicolas Bové 2B, L-1253 Luxembourg) http://www.arhs-developments.com
- *
- * This file is part of the "DSS - Digital Signature Services" project.
- *
- * "DSS - Digital Signature Services" is free software: you can redistribute it and/or modify it under the terms of
- * the GNU Lesser General Public License as published by the Free Software Foundation, either version 2.1 of the
- * License, or (at your option) any later version.
- *
- * DSS is distributed in the hope that it will be useful, but WITHOUT ANY WARRANTY; without even the implied warranty
- * of MERCHANTABILITY or FITNESS FOR A PARTICULAR PURPOSE.  See the GNU Lesser General Public License for more details.
- *
- * You should have received a copy of the GNU Lesser General Public License along with
- * "DSS - Digital Signature Services".  If not, see <http://www.gnu.org/licenses/>.
- */
-
-package eu.europa.ec.markt.dss.validation102853;
-
-import java.io.IOException;
-import java.io.StringWriter;
-import java.security.PublicKey;
-import java.security.cert.X509Certificate;
-import java.util.List;
-
-import javax.security.auth.x500.X500Principal;
-
-import org.bouncycastle.asn1.ASN1ObjectIdentifier;
-import org.bouncycastle.asn1.ASN1Primitive;
-import org.bouncycastle.asn1.DERTaggedObject;
-import org.bouncycastle.asn1.ocsp.ResponderID;
-import org.bouncycastle.asn1.x509.CRLReason;
-import org.bouncycastle.cert.X509CertificateHolder;
-import org.bouncycastle.cert.ocsp.BasicOCSPResp;
-import org.bouncycastle.cert.ocsp.CertificateStatus;
-import org.bouncycastle.cert.ocsp.OCSPException;
-import org.bouncycastle.cert.ocsp.OCSPResp;
-import org.bouncycastle.cert.ocsp.RespID;
-import org.bouncycastle.cert.ocsp.RevokedStatus;
-import org.bouncycastle.cert.ocsp.SingleResp;
-import org.bouncycastle.cert.ocsp.UnknownStatus;
-import org.bouncycastle.operator.ContentVerifierProvider;
-import org.bouncycastle.operator.OperatorCreationException;
-import org.bouncycastle.operator.jcajce.JcaContentVerifierProviderBuilder;
-import org.slf4j.Logger;
-import org.slf4j.LoggerFactory;
-
-import eu.europa.ec.markt.dss.DSSASN1Utils;
-import eu.europa.ec.markt.dss.DSSRevocationUtils;
-import eu.europa.ec.markt.dss.DSSUtils;
-import eu.europa.ec.markt.dss.SignatureAlgorithm;
-import eu.europa.ec.markt.dss.exception.DSSException;
-import eu.europa.ec.markt.dss.exception.DSSNullException;
-import eu.europa.ec.markt.dss.validation102853.certificate.CertificateSourceType;
-
-/**
- * OCSP Signed Token which encapsulate BasicOCSPResp (BC).
- *
- * @version $Revision: 1824 $ - $Date: 2013-03-28 15:57:23 +0100 (Thu, 28 Mar 2013) $
- */
-
-public class OCSPToken extends RevocationToken {
-
-<<<<<<< HEAD
-    private static final Logger LOG = LoggerFactory.getLogger(OCSPToken.class);
-
-    /**
-     * The encapsulated basic OCSP response.
-     */
-    private transient final BasicOCSPResp basicOCSPResp;
-
-    /**
-     * In case of online source this is the source URI.
-     */
-    private String sourceURI;
-
-    /**
-     * The default constructor for OCSPToken.
-     *
-     * @param basicOCSPResp      The basic OCSP response.
-     * @param certificatePool The certificate pool used to validate/hold the certificate used to sign this OCSP response.
-     */
-    public OCSPToken(final BasicOCSPResp basicOCSPResp, final CertificatePool certificatePool) {
-
-        if (basicOCSPResp == null) {
-
-            throw new DSSNullException(BasicOCSPResp.class);
-        }
-        if (certificatePool == null) {
-
-            throw new DSSNullException(CertificatePool.class);
-        }
-        this.basicOCSPResp = basicOCSPResp;
-        final ASN1ObjectIdentifier signatureAlgOID = basicOCSPResp.getSignatureAlgOID();
-        final SignatureAlgorithm signatureAlgorithm = SignatureAlgorithm.forOID(signatureAlgOID.getId());
-        this.algorithmUsedToSignToken = signatureAlgorithm;
-        this.extraInfo = new TokenValidationExtraInfo();
-        try {
-
-            for (final X509CertificateHolder x509CertificateHolder : basicOCSPResp.getCerts()) {
-
-                final byte[] encoded = x509CertificateHolder.getEncoded();
-                final X509Certificate x509Certificate = DSSUtils.loadCertificate(encoded);
-                final CertificateToken certToken = certificatePool.getInstance(x509Certificate, CertificateSourceType.OCSP_RESPONSE);
-                if (isSignedBy(certToken)) {
-
-                    break;
-                }
-            }
-        } catch (IOException e) {
-            throw new DSSException(e);
-        }
-        if (LOG.isInfoEnabled()) {
-            LOG.info("OCSP token, produced at '" + DSSUtils.formatInternal(basicOCSPResp.getProducedAt()) + "' added.");
-        }
-    }
-
-    /**
-     * @return the ocspResp
-     */
-    public BasicOCSPResp getBasicOCSPResp() {
-
-        return basicOCSPResp;
-    }
-
-    @Override
-    public boolean isSignedBy(final CertificateToken issuerToken) {
-
-        if (this.issuerToken != null) {
-
-            return this.issuerToken.equals(issuerToken);
-        }
-        try {
-
-            signatureInvalidityReason = "";
-            JcaContentVerifierProviderBuilder jcaContentVerifierProviderBuilder = new JcaContentVerifierProviderBuilder();
-            jcaContentVerifierProviderBuilder.setProvider("BC");
-            final PublicKey publicKey = issuerToken.getCertificate().getPublicKey();
-            ContentVerifierProvider contentVerifierProvider = jcaContentVerifierProviderBuilder.build(publicKey);
-            signatureValid = basicOCSPResp.isSignatureValid(contentVerifierProvider);
-            if (signatureValid) {
-
-                this.issuerToken = issuerToken;
-            }
-            issuerX500Principal = issuerToken.getSubjectX500Principal();
-        } catch (OCSPException e) {
-
-            signatureInvalidityReason = e.getClass().getSimpleName() + " - " + e.getMessage();
-            signatureValid = false;
-        } catch (OperatorCreationException e) {
-            signatureInvalidityReason = e.getClass().getSimpleName() + " - " + e.getMessage();
-            signatureValid = false;
-        }
-        return signatureValid;
-    }
-
-    public String getSourceURL() {
-
-        return sourceURI;
-    }
-
-    public void setSourceURI(final String sourceURI) {
-
-        this.sourceURI = sourceURI;
-    }
-
-    @Override
-    public int hashCode() {
-        return basicOCSPResp != null ? basicOCSPResp.hashCode() : 0;
-    }
-
-    @Override
-    public boolean equals(final Object o) {
-
-        if (this == o) {
-            return true;
-        }
-        if (o == null || getClass() != o.getClass()) {
-            return false;
-        }
-
-        final OCSPToken ocspToken = (OCSPToken) o;
-
-        if (basicOCSPResp != null ? !basicOCSPResp.equals(ocspToken.basicOCSPResp) : ocspToken.basicOCSPResp != null) {
-            return false;
-        }
-        return true;
-    }
-=======
-	private static final Logger LOG = LoggerFactory.getLogger(OCSPToken.class);
-
-	/**
-	 * The encapsulated basic OCSP response.
-	 */
-	private final BasicOCSPResp basicOCSPResp;
-
-	private final SingleResp singleResp;
-
-	/**
-	 * In case of online source this is the source URI.
-	 */
-	private String sourceURI;
-
-	/**
-	 * The default constructor for OCSPToken.
-	 *
-	 * @param basicOCSPResp   The basic OCSP response.
-	 * @param singleResp
-	 * @param certificatePool The certificate pool used to validate/hold the certificate used to sign this OCSP response.
-	 */
-	public OCSPToken(final BasicOCSPResp basicOCSPResp, final SingleResp singleResp, final CertificatePool certificatePool) {
-
-		if (basicOCSPResp == null) {
-			throw new DSSNullException(BasicOCSPResp.class);
-		}
-		if (singleResp == null) {
-			throw new DSSNullException(SingleResp.class);
-		}
-		if (certificatePool == null) {
-			throw new DSSNullException(CertificatePool.class);
-		}
-		this.basicOCSPResp = basicOCSPResp;
-		this.singleResp = singleResp;
-		this.issuingTime = basicOCSPResp.getProducedAt();
-		setStatus(singleResp.getCertStatus());
-		final ASN1ObjectIdentifier signatureAlgOID = basicOCSPResp.getSignatureAlgOID();
-		final SignatureAlgorithm signatureAlgorithm = SignatureAlgorithm.forOID(signatureAlgOID.getId());
-		this.algorithmUsedToSignToken = signatureAlgorithm;
-		this.extraInfo = new TokenValidationExtraInfo();
-
-		final boolean found = extractSigningCertificateFromResponse(certificatePool);
-		if (!found) {
-			extractSigningCertificateFormResponderId(certificatePool);
-		}
-		if (LOG.isTraceEnabled()) {
-			LOG.trace("OCSP token, produced at '" + DSSUtils.formatInternal(issuingTime) + "' created.");
-		}
-	}
-
-	private void extractSigningCertificateFormResponderId(final CertificatePool certificatePool) {
-
-		final RespID responderId = basicOCSPResp.getResponderId();
-		final ResponderID responderIdAsASN1Object = responderId.toASN1Object();
-		final DERTaggedObject derTaggedObject = (DERTaggedObject) responderIdAsASN1Object.toASN1Primitive();
-		if (2 == derTaggedObject.getTagNo()) {
-
-			// TODO (20/11/2014): To be implemented Key Hash management
-			//				final ASN1OctetString keyHashOctetString = (ASN1OctetString) derTaggedObject.getObject();
-			//				final byte[] keyHashOctetStringBytes = keyHashOctetString.getOctets();
-			//				final String base65EncodedKeyHashOctetStringBytes = DSSUtils.base64Encode(keyHashOctetStringBytes);
-			//				System.out.println(base65EncodedKeyHashOctetStringBytes);
-			throw new DSSException("Certificate's key hash management not implemented yet!");
-		}
-		final ASN1Primitive derObject = derTaggedObject.getObject();
-		final byte[] derEncoded = DSSASN1Utils.getDEREncoded(derObject);
-		final X500Principal x500Principal_ = new X500Principal(derEncoded);
-		final X500Principal x500Principal = DSSUtils.getX500Principal(x500Principal_);
-		final List<CertificateToken> certificateTokens = certificatePool.get(x500Principal);
-		for (final CertificateToken issuerCertificateToken : certificateTokens) {
-			if (isSignedBy(issuerCertificateToken)) {
-				break;
-			}
-		}
-	}
-
-	private boolean extractSigningCertificateFromResponse(final CertificatePool certificatePool) {
-
-		for (final X509CertificateHolder x509CertificateHolder : basicOCSPResp.getCerts()) {
-
-			final byte[] encoded = DSSUtils.getEncoded(x509CertificateHolder);
-			final X509Certificate x509Certificate = DSSUtils.loadCertificate(encoded);
-			final CertificateToken certToken = certificatePool.getInstance(x509Certificate, CertificateSourceType.OCSP_RESPONSE);
-			if (isSignedBy(certToken)) {
-
-				return true;
-			}
-		}
-		return false;
-	}
-
-	private void setStatus(final CertificateStatus certStatus) {
-
-		if (certStatus == null) {
-
-			//			if (LOG.isInfoEnabled()) {
-			//				LOG.info("OCSP OK for: " + toCheckToken.getDSSIdAsString());
-			//				if (LOG.isTraceEnabled()) {
-			//					LOG.trace("CertificateToken:\n{}", toCheckToken.toString());
-			//				}
-			//			}
-			status = true;
-			return;
-		}
-		if (LOG.isInfoEnabled()) {
-			LOG.info("OCSP certificate status: " + certStatus.getClass().getName());
-		}
-		if (certStatus instanceof RevokedStatus) {
-
-			if (LOG.isInfoEnabled()) {
-				LOG.info("OCSP status revoked");
-			}
-			final RevokedStatus revokedStatus = (RevokedStatus) certStatus;
-			status = false;
-			revocationDate = revokedStatus.getRevocationTime();
-			final int reasonId = revokedStatus.getRevocationReason();
-			final CRLReason crlReason = CRLReason.lookup(reasonId);
-			reason = crlReason.toString();
-		} else if (certStatus instanceof UnknownStatus) {
-
-			if (LOG.isInfoEnabled()) {
-				LOG.info("OCSP status unknown");
-			}
-			reason = "OCSP status: unknown";
-		}
-	}
-
-	/**
-	 * @return the ocspResp
-	 */
-
-	public BasicOCSPResp getBasicOCSPResp() {
-
-		return basicOCSPResp;
-	}
-
-	@Override
-	public boolean isSignedBy(final CertificateToken issuerToken) {
-
-		if (this.issuerToken != null) {
-
-			return this.issuerToken.equals(issuerToken);
-		}
-		try {
-
-			signatureInvalidityReason = "";
-			JcaContentVerifierProviderBuilder jcaContentVerifierProviderBuilder = new JcaContentVerifierProviderBuilder();
-			jcaContentVerifierProviderBuilder.setProvider("BC");
-			final PublicKey publicKey = issuerToken.getCertificate().getPublicKey();
-			ContentVerifierProvider contentVerifierProvider = jcaContentVerifierProviderBuilder.build(publicKey);
-			signatureValid = basicOCSPResp.isSignatureValid(contentVerifierProvider);
-			if (signatureValid) {
-
-				this.issuerToken = issuerToken;
-			}
-			issuerX500Principal = issuerToken.getSubjectX500Principal();
-		} catch (OCSPException e) {
-
-			signatureInvalidityReason = e.getClass().getSimpleName() + " - " + e.getMessage();
-			signatureValid = false;
-		} catch (OperatorCreationException e) {
-			signatureInvalidityReason = e.getClass().getSimpleName() + " - " + e.getMessage();
-			signatureValid = false;
-		}
-		return signatureValid;
-	}
-
-	public String getSourceURL() {
-
-		return sourceURI;
-	}
-
-	public void setSourceURI(final String sourceURI) {
-
-		this.sourceURI = sourceURI;
-	}
-
-	@Override
-	public int hashCode() {
-		return basicOCSPResp != null ? basicOCSPResp.hashCode() : 0;
-	}
-
-	@Override
-	public boolean equals(final Object o) {
-
-		if (this == o) {
-			return true;
-		}
-		if (o == null || getClass() != o.getClass()) {
-			return false;
-		}
-
-		final OCSPToken ocspToken = (OCSPToken) o;
-
-		if (basicOCSPResp != null ? !basicOCSPResp.equals(ocspToken.basicOCSPResp) : ocspToken.basicOCSPResp != null) {
-			return false;
-		}
-		return true;
-	}
->>>>>>> 066657cc
-
-	/**
-	 * Indicates if the token signature is intact.
-	 *
-	 * @return {@code true} or {@code false}
-	 */
-	@Override
-	public boolean isValid() {
-
-		return signatureValid;
-	}
-
-	/**
-	 * This method returns the DSS abbreviation of the certificate. It is used for debugging purpose.
-	 *
-	 * @return
-	 */
-	public String getAbbreviation() {
-
-		return "OCSPToken[" + DSSUtils.formatInternal(basicOCSPResp.getProducedAt()) + ", signedBy=" + (issuerToken == null ? "?" : issuerToken.getDSSIdAsString()) +
-			  "]";
-	}
-
-	@Override
-	public String toString(String indentStr) {
-
-		final StringWriter out = new StringWriter();
-		out.append(indentStr).append("OCSPToken[");
-		out.append("ProductionTime: ").append(DSSUtils.formatInternal(issuingTime)).append("; ");
-		out.append("ThisUpdate: ").append(DSSUtils.formatInternal(singleResp.getThisUpdate())).append("; ");
-		out.append("NextUpdate: ").append(DSSUtils.formatInternal(singleResp.getNextUpdate())).append('\n');
-		out.append("SignedBy: ").append(issuerToken != null ? issuerToken.getDSSIdAsString() : null).append('\n');
-		indentStr += "\t";
-		out.append(indentStr).append("Signature algorithm: ").append(algorithmUsedToSignToken == null ? "?" : algorithmUsedToSignToken.getJCEId()).append('\n');
-		out.append(issuerToken != null ? issuerToken.toString(indentStr) : null).append('\n');
-		final List<String> validationExtraInfo = extraInfo.getValidationInfo();
-		if (validationExtraInfo.size() > 0) {
-
-			for (final String info : validationExtraInfo) {
-
-				out.append('\n').append(indentStr).append("\t- ").append(info);
-			}
-			out.append('\n');
-		}
-		indentStr = indentStr.substring(1);
-		out.append(indentStr).append("]");
-		return out.toString();
-	}
-
-	@Override
-	public byte[] getEncoded() {
-
-		final OCSPResp ocspResp = DSSRevocationUtils.fromBasicToResp(basicOCSPResp);
-		try {
-
-			final byte[] bytes = ocspResp.getEncoded();
-			return bytes;
-		} catch (IOException e) {
-			throw new DSSException("CRL encoding error: " + e.getMessage(), e);
-		}
-	}
-}
+/*
+ * DSS - Digital Signature Services
+ *
+ * Copyright (C) 2013 European Commission, Directorate-General Internal Market and Services (DG MARKT), B-1049 Bruxelles/Brussel
+ *
+ * Developed by: 2013 ARHS Developments S.A. (rue Nicolas Bové 2B, L-1253 Luxembourg) http://www.arhs-developments.com
+ *
+ * This file is part of the "DSS - Digital Signature Services" project.
+ *
+ * "DSS - Digital Signature Services" is free software: you can redistribute it and/or modify it under the terms of
+ * the GNU Lesser General Public License as published by the Free Software Foundation, either version 2.1 of the
+ * License, or (at your option) any later version.
+ *
+ * DSS is distributed in the hope that it will be useful, but WITHOUT ANY WARRANTY; without even the implied warranty
+ * of MERCHANTABILITY or FITNESS FOR A PARTICULAR PURPOSE.  See the GNU Lesser General Public License for more details.
+ *
+ * You should have received a copy of the GNU Lesser General Public License along with
+ * "DSS - Digital Signature Services".  If not, see <http://www.gnu.org/licenses/>.
+ */
+
+package eu.europa.ec.markt.dss.validation102853;
+
+import java.io.IOException;
+import java.io.StringWriter;
+import java.security.PublicKey;
+import java.security.cert.X509Certificate;
+import java.util.List;
+
+import javax.security.auth.x500.X500Principal;
+
+import org.bouncycastle.asn1.ASN1ObjectIdentifier;
+import org.bouncycastle.asn1.ASN1Primitive;
+import org.bouncycastle.asn1.DERTaggedObject;
+import org.bouncycastle.asn1.ocsp.ResponderID;
+import org.bouncycastle.asn1.x509.CRLReason;
+import org.bouncycastle.cert.X509CertificateHolder;
+import org.bouncycastle.cert.ocsp.BasicOCSPResp;
+import org.bouncycastle.cert.ocsp.CertificateStatus;
+import org.bouncycastle.cert.ocsp.OCSPException;
+import org.bouncycastle.cert.ocsp.OCSPResp;
+import org.bouncycastle.cert.ocsp.RespID;
+import org.bouncycastle.cert.ocsp.RevokedStatus;
+import org.bouncycastle.cert.ocsp.SingleResp;
+import org.bouncycastle.cert.ocsp.UnknownStatus;
+import org.bouncycastle.operator.ContentVerifierProvider;
+import org.bouncycastle.operator.OperatorCreationException;
+import org.bouncycastle.operator.jcajce.JcaContentVerifierProviderBuilder;
+import org.slf4j.Logger;
+import org.slf4j.LoggerFactory;
+
+import eu.europa.ec.markt.dss.DSSASN1Utils;
+import eu.europa.ec.markt.dss.DSSRevocationUtils;
+import eu.europa.ec.markt.dss.DSSUtils;
+import eu.europa.ec.markt.dss.SignatureAlgorithm;
+import eu.europa.ec.markt.dss.exception.DSSException;
+import eu.europa.ec.markt.dss.exception.DSSNullException;
+import eu.europa.ec.markt.dss.validation102853.certificate.CertificateSourceType;
+
+/**
+ * OCSP Signed Token which encapsulate BasicOCSPResp (BC).
+ *
+ * @version $Revision: 1824 $ - $Date: 2013-03-28 15:57:23 +0100 (Thu, 28 Mar 2013) $
+ */
+
+public class OCSPToken extends RevocationToken {
+
+	private static final Logger LOG = LoggerFactory.getLogger(OCSPToken.class);
+
+	/**
+	 * The encapsulated basic OCSP response.
+	 */
+	private transient final BasicOCSPResp basicOCSPResp;
+
+	private final SingleResp singleResp;
+
+	/**
+	 * In case of online source this is the source URI.
+	 */
+	private String sourceURI;
+
+	/**
+	 * The default constructor for OCSPToken.
+	 *
+	 * @param basicOCSPResp   The basic OCSP response.
+	 * @param singleResp
+	 * @param certificatePool The certificate pool used to validate/hold the certificate used to sign this OCSP response.
+	 */
+	public OCSPToken(final BasicOCSPResp basicOCSPResp, final SingleResp singleResp, final CertificatePool certificatePool) {
+
+		if (basicOCSPResp == null) {
+			throw new DSSNullException(BasicOCSPResp.class);
+		}
+		if (singleResp == null) {
+			throw new DSSNullException(SingleResp.class);
+		}
+		if (certificatePool == null) {
+			throw new DSSNullException(CertificatePool.class);
+		}
+		this.basicOCSPResp = basicOCSPResp;
+		this.singleResp = singleResp;
+		this.issuingTime = basicOCSPResp.getProducedAt();
+		setStatus(singleResp.getCertStatus());
+		final ASN1ObjectIdentifier signatureAlgOID = basicOCSPResp.getSignatureAlgOID();
+		final SignatureAlgorithm signatureAlgorithm = SignatureAlgorithm.forOID(signatureAlgOID.getId());
+		this.algorithmUsedToSignToken = signatureAlgorithm;
+		this.extraInfo = new TokenValidationExtraInfo();
+
+		final boolean found = extractSigningCertificateFromResponse(certificatePool);
+		if (!found) {
+			extractSigningCertificateFormResponderId(certificatePool);
+		}
+		if (LOG.isTraceEnabled()) {
+			LOG.trace("OCSP token, produced at '" + DSSUtils.formatInternal(issuingTime) + "' created.");
+		}
+	}
+
+	private void extractSigningCertificateFormResponderId(final CertificatePool certificatePool) {
+
+		final RespID responderId = basicOCSPResp.getResponderId();
+		final ResponderID responderIdAsASN1Object = responderId.toASN1Object();
+		final DERTaggedObject derTaggedObject = (DERTaggedObject) responderIdAsASN1Object.toASN1Primitive();
+		if (2 == derTaggedObject.getTagNo()) {
+
+			// TODO (20/11/2014): To be implemented Key Hash management
+			//				final ASN1OctetString keyHashOctetString = (ASN1OctetString) derTaggedObject.getObject();
+			//				final byte[] keyHashOctetStringBytes = keyHashOctetString.getOctets();
+			//				final String base65EncodedKeyHashOctetStringBytes = DSSUtils.base64Encode(keyHashOctetStringBytes);
+			//				System.out.println(base65EncodedKeyHashOctetStringBytes);
+			throw new DSSException("Certificate's key hash management not implemented yet!");
+		}
+		final ASN1Primitive derObject = derTaggedObject.getObject();
+		final byte[] derEncoded = DSSASN1Utils.getDEREncoded(derObject);
+		final X500Principal x500Principal_ = new X500Principal(derEncoded);
+		final X500Principal x500Principal = DSSUtils.getX500Principal(x500Principal_);
+		final List<CertificateToken> certificateTokens = certificatePool.get(x500Principal);
+		for (final CertificateToken issuerCertificateToken : certificateTokens) {
+			if (isSignedBy(issuerCertificateToken)) {
+				break;
+			}
+		}
+	}
+
+	private boolean extractSigningCertificateFromResponse(final CertificatePool certificatePool) {
+
+		for (final X509CertificateHolder x509CertificateHolder : basicOCSPResp.getCerts()) {
+
+			final byte[] encoded = DSSUtils.getEncoded(x509CertificateHolder);
+			final X509Certificate x509Certificate = DSSUtils.loadCertificate(encoded);
+			final CertificateToken certToken = certificatePool.getInstance(x509Certificate, CertificateSourceType.OCSP_RESPONSE);
+			if (isSignedBy(certToken)) {
+
+				return true;
+			}
+		}
+		return false;
+	}
+
+	private void setStatus(final CertificateStatus certStatus) {
+
+		if (certStatus == null) {
+
+			//			if (LOG.isInfoEnabled()) {
+			//				LOG.info("OCSP OK for: " + toCheckToken.getDSSIdAsString());
+			//				if (LOG.isTraceEnabled()) {
+			//					LOG.trace("CertificateToken:\n{}", toCheckToken.toString());
+			//				}
+			//			}
+			status = true;
+			return;
+		}
+		if (LOG.isInfoEnabled()) {
+			LOG.info("OCSP certificate status: " + certStatus.getClass().getName());
+		}
+		if (certStatus instanceof RevokedStatus) {
+
+			if (LOG.isInfoEnabled()) {
+				LOG.info("OCSP status revoked");
+			}
+			final RevokedStatus revokedStatus = (RevokedStatus) certStatus;
+			status = false;
+			revocationDate = revokedStatus.getRevocationTime();
+			final int reasonId = revokedStatus.getRevocationReason();
+			final CRLReason crlReason = CRLReason.lookup(reasonId);
+			reason = crlReason.toString();
+		} else if (certStatus instanceof UnknownStatus) {
+
+			if (LOG.isInfoEnabled()) {
+				LOG.info("OCSP status unknown");
+			}
+			reason = "OCSP status: unknown";
+		}
+	}
+
+	/**
+	 * @return the ocspResp
+	 */
+
+	public BasicOCSPResp getBasicOCSPResp() {
+
+		return basicOCSPResp;
+	}
+
+	@Override
+	public boolean isSignedBy(final CertificateToken issuerToken) {
+
+		if (this.issuerToken != null) {
+
+			return this.issuerToken.equals(issuerToken);
+		}
+		try {
+
+			signatureInvalidityReason = "";
+			JcaContentVerifierProviderBuilder jcaContentVerifierProviderBuilder = new JcaContentVerifierProviderBuilder();
+			jcaContentVerifierProviderBuilder.setProvider("BC");
+			final PublicKey publicKey = issuerToken.getCertificate().getPublicKey();
+			ContentVerifierProvider contentVerifierProvider = jcaContentVerifierProviderBuilder.build(publicKey);
+			signatureValid = basicOCSPResp.isSignatureValid(contentVerifierProvider);
+			if (signatureValid) {
+
+				this.issuerToken = issuerToken;
+			}
+			issuerX500Principal = issuerToken.getSubjectX500Principal();
+		} catch (OCSPException e) {
+
+			signatureInvalidityReason = e.getClass().getSimpleName() + " - " + e.getMessage();
+			signatureValid = false;
+		} catch (OperatorCreationException e) {
+			signatureInvalidityReason = e.getClass().getSimpleName() + " - " + e.getMessage();
+			signatureValid = false;
+		}
+		return signatureValid;
+	}
+
+	public String getSourceURL() {
+
+		return sourceURI;
+	}
+
+	public void setSourceURI(final String sourceURI) {
+
+		this.sourceURI = sourceURI;
+	}
+
+	@Override
+	public int hashCode() {
+		return basicOCSPResp != null ? basicOCSPResp.hashCode() : 0;
+	}
+
+	@Override
+	public boolean equals(final Object o) {
+
+		if (this == o) {
+			return true;
+		}
+		if (o == null || getClass() != o.getClass()) {
+			return false;
+		}
+
+		final OCSPToken ocspToken = (OCSPToken) o;
+
+		if (basicOCSPResp != null ? !basicOCSPResp.equals(ocspToken.basicOCSPResp) : ocspToken.basicOCSPResp != null) {
+			return false;
+		}
+		return true;
+	}
+
+	/**
+	 * Indicates if the token signature is intact.
+	 *
+	 * @return {@code true} or {@code false}
+	 */
+	@Override
+	public boolean isValid() {
+
+		return signatureValid;
+	}
+
+	/**
+	 * This method returns the DSS abbreviation of the certificate. It is used for debugging purpose.
+	 *
+	 * @return
+	 */
+	public String getAbbreviation() {
+
+		return "OCSPToken[" + DSSUtils.formatInternal(basicOCSPResp.getProducedAt()) + ", signedBy=" + (issuerToken == null ? "?" : issuerToken.getDSSIdAsString()) +
+			  "]";
+	}
+
+	@Override
+	public String toString(String indentStr) {
+
+		final StringWriter out = new StringWriter();
+		out.append(indentStr).append("OCSPToken[");
+		out.append("ProductionTime: ").append(DSSUtils.formatInternal(issuingTime)).append("; ");
+		out.append("ThisUpdate: ").append(DSSUtils.formatInternal(singleResp.getThisUpdate())).append("; ");
+		out.append("NextUpdate: ").append(DSSUtils.formatInternal(singleResp.getNextUpdate())).append('\n');
+		out.append("SignedBy: ").append(issuerToken != null ? issuerToken.getDSSIdAsString() : null).append('\n');
+		indentStr += "\t";
+		out.append(indentStr).append("Signature algorithm: ").append(algorithmUsedToSignToken == null ? "?" : algorithmUsedToSignToken.getJCEId()).append('\n');
+		out.append(issuerToken != null ? issuerToken.toString(indentStr) : null).append('\n');
+		final List<String> validationExtraInfo = extraInfo.getValidationInfo();
+		if (validationExtraInfo.size() > 0) {
+
+			for (final String info : validationExtraInfo) {
+
+				out.append('\n').append(indentStr).append("\t- ").append(info);
+			}
+			out.append('\n');
+		}
+		indentStr = indentStr.substring(1);
+		out.append(indentStr).append("]");
+		return out.toString();
+	}
+
+	@Override
+	public byte[] getEncoded() {
+
+		final OCSPResp ocspResp = DSSRevocationUtils.fromBasicToResp(basicOCSPResp);
+		try {
+
+			final byte[] bytes = ocspResp.getEncoded();
+			return bytes;
+		} catch (IOException e) {
+			throw new DSSException("CRL encoding error: " + e.getMessage(), e);
+		}
+	}
+}