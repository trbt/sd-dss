--- conflicted
+++ resolved
@@ -1,270 +1,186 @@
-/*
- * DSS - Digital Signature Services
- *
- * Copyright (C) 2013 European Commission, Directorate-General Internal Market and Services (DG MARKT),
- * B-1049 Bruxelles/Brussel
- *
- * Developed by: 2013 ARHS Developments S.A. (rue Nicolas Bové 2B, L-1253 Luxembourg) http://www.arhs-developments.com
- *
- * This file is part of the "DSS - Digital Signature Services" project.
- *
- * "DSS - Digital Signature Services" is free software: you can redistribute it and/or modify it under the terms of
- * the GNU Lesser General Public License as published by the Free Software Foundation, either version 2.1 of the
- * License, or (at your option) any later version.
- *
- * DSS is distributed in the hope that it will be useful, but WITHOUT ANY WARRANTY; without even the implied warranty
- * of MERCHANTABILITY or FITNESS FOR A PARTICULAR PURPOSE.  See the GNU Lesser General Public License for more details.
- *
- * You should have received a copy of the GNU Lesser General Public License along with
- * "DSS - Digital Signature Services".  If not, see <http://www.gnu.org/licenses/>.
- */
-
-/*
- * Project: Digital Signature Services (DSS)
- * Contractor: ARHS-Developments
- *
- * $HeadURL$
- * $Revision$
- * $Date$
- * $Author$
- */
-package eu.europa.ec.markt.dss.signature;
-
-import eu.europa.ec.markt.dss.DSSUtils;
-
-import java.io.File;
-import java.util.HashMap;
-import java.util.Map;
-
-<<<<<<< HEAD
-=======
-import eu.europa.ec.markt.dss.DSSUtils;
-import eu.europa.ec.markt.dss.exception.DSSException;
-
->>>>>>> b0eb2274
-/**
- * This class allows to handle different mime types. It also allows to add (define) new mime-type.
- * <p/>
- * <p> DISCLAIMER: Project owner DG-MARKT.
- *
- * @author <a href="mailto:dgmarkt.Project-DSS@arhs-developments.com">ARHS Developments</a>
- * @version $Revision$ - $Date$
- */
-public class MimeType {
-
-<<<<<<< HEAD
-  BINARY("application/octet-stream"), XML("text/xml"), PDF("application/pdf"), PKCS7("application/pkcs7-signature"),
-  ASICS("application/vnd.etsi.asic-s+zip"), ASICE(
-      "application/vnd.etsi.asic-e+zip"), TEXT("text/plain");
-
-  private String code;
-
-  private static Map<String, MimeType> fileExtensions = new HashMap<String, MimeType>() {{
-    put("xml", XML);
-    put("pdf", PDF);
-    put("asics", ASICS);
-    put("scs", ASICS);
-    put("asice", ASICE);
-    put("bdoc", ASICE); // estonian bdoc file type is handled as asic-e document
-    put("sce", ASICE);
-    put("txt", TEXT);
-  }};
-
-  /**
-   * The default constructor for MimeTypes.
-   */
-  private MimeType(final String code) {
-    this.code = code;
-  }
-
-  /**
-   * @return the code
-   */
-  public String getCode() {
-    return code;
-  }
-
-  public static MimeType fromFileName(final String name) {
-
-    final String inLowerCaseName = name.toLowerCase();
-    final String fileExtension = DSSUtils.getFileExtension(inLowerCaseName);
-    final MimeType mimeType = fileExtensions.get(fileExtension);
-    if (mimeType != null) {
-      return mimeType;
-    }
-    return BINARY;
-  }
-
-  /**
-   * This method returns the mime-type extrapolated from the file name. In case of a zip container its content is
-   * analysed to determinate if it is an ASiC signature.
-   *
-   * @param file the file to be analysed
-   * @return the extrapolated mime-type of the file
-   */
-  public static MimeType fromFile(final File file) {
-
-    final String fileName = file.getName();
-    final MimeType mimeType = fromFileName(fileName);
-    return mimeType;
-  }
-
-  public static MimeType fromCode(final String mimeTypeString) {
-
-    for (final MimeType mimeType : values()) {
-
-      if (mimeType.code.equals(mimeTypeString)) {
-        return mimeType;
-      }
-    }
-    return null;
-  }
-
-  /**
-   * This method allows to define a new relationship between a file extension and a {@code MimeType}.
-   *
-   * @param extension to be defined. Example: "txt", note that there is no point before the extension name.
-   */
-  public void defineFileExtension(final String extension) {
-
-    fileExtensions.put(extension, this);
-  }
-=======
-	private static Map<String, MimeType> mimeTypes = new HashMap<String, MimeType>();
-
-	public static final MimeType BINARY = new MimeType("application/octet-stream");
-	public static final MimeType XML = new MimeType("text/xml");
-	public static final MimeType PDF = new MimeType("application/pdf");
-	public static final MimeType PKCS7 = new MimeType("application/pkcs7-signature");
-	public static final MimeType ASICS = new MimeType("application/vnd.etsi.asic-s+zip");
-	public static final MimeType ASICE = new MimeType("application/vnd.etsi.asic-e+zip");
-	public static final MimeType TEXT = new MimeType("text/plain");
-
-	private String mimeTypeString;
-
-	private static Map<String, MimeType> fileExtensions = new HashMap<String, MimeType>() {{
-
-		put("xml", XML);
-		put("pdf", PDF);
-		put("asics", ASICS);
-		put("scs", ASICS);
-		put("asice", ASICE);
-		put("bdoc", ASICE); // estonian bdoc file type is handled as asic-e document
-		put("sce", ASICE);
-		put("txt", TEXT);
-		put("zip", ASICE); // plugtest and CZ
-	}};
-
-	/**
-	 * This constructor is used only by the web-services.
-	 */
-	public MimeType() {
-	}
-
-	/**
-	 * The default constructor for MimeType.
-	 *
-	 * @param mimeTypeString is a string identifier composed of two parts: a "type" and a "subtype"
-	 */
-	private MimeType(final String mimeTypeString) {
-
-		if (!mimeTypeString.matches("([\\w])*/([\\w\\-\\+\\.])*")) {
-			throw new DSSException("'" + mimeTypeString + "' is not conformant mime-type string!");
-		}
-		if (mimeTypes.get(mimeTypeString) != null) {
-			throw new DSSException("'" + mimeTypeString + "' corresponding MimeType exists already! Use #fromMimeTypeString method to obtain the corresponding object.");
-		}
-		this.mimeTypeString = mimeTypeString;
-		mimeTypes.put(mimeTypeString, this);
-	}
-
-	/**
-	 * This constructor allows to create a new MimeType related to given file extension. Be careful, if the file extension has already an associated {@code MimeType} then this
-	 * relation will be lost.
-	 *
-	 * @param mimeTypeString is a string identifier composed of two parts: a "type" and a "subtype"
-	 * @param extension      to be defined. Example: "txt", note that there is no point before the extension name.
-	 */
-	public MimeType(final String mimeTypeString, final String extension) {
-
-		this(mimeTypeString);
-		fileExtensions.put(extension, this);
-	}
-
-	/**
-	 * @return the mimeTypeString
-	 */
-	public String getMimeTypeString() {
-		return mimeTypeString;
-	}
-
-	/**
-	 * This setter is used by the web-services.
-	 *
-	 * @param mimeTypeString is a string identifier composed of two parts: a "type" and a "subtype"
-	 */
-	public void setMimeTypeString(String mimeTypeString) {
-		this.mimeTypeString = mimeTypeString;
-	}
-
-	/**
-	 * This method returns the mime-type extrapolated from the file name.
-	 *
-	 * @param fileName the file name to be analysed
-	 * @return the extrapolated mime-type of the file name
-	 */
-	public static MimeType fromFileName(final String fileName) {
-
-		final String inLowerCaseName = fileName.toLowerCase();
-		final String fileExtension = DSSUtils.getFileExtension(inLowerCaseName);
-		final MimeType mimeType = fileExtensions.get(fileExtension);
-		if (mimeType != null) {
-			return mimeType;
-		}
-		return BINARY;
-	}
-
-	/**
-	 * This method returns the mime-type extrapolated from the file.
-	 *
-	 * @param file the file to be analysed
-	 * @return the extrapolated mime-type of the file
-	 */
-	public static MimeType fromFile(final File file) {
-
-		final String fileName = file.getName();
-		final MimeType mimeType = fromFileName(fileName);
-		return mimeType;
-	}
-
-	/**
-	 * This method returns the first representation of the {@code MimeType} corresponding to the given mime-type string.
-	 *
-	 * @param mimeTypeString is a string identifier composed of two parts: a "type" and a "subtype"
-	 * @return the extrapolated mime-type from the {@code String}
-	 */
-	public static MimeType fromMimeTypeString(final String mimeTypeString) {
-
-		MimeType mimeType = mimeTypes.get(mimeTypeString);
-		if (mimeType == null) {
-			mimeType = new MimeType(mimeTypeString);
-		}
-		return mimeType;
-	}
-
-	/**
-	 * This method allows to define a new relationship between a file extension and a {@code MimeType}.
-	 *
-	 * @param extension to be defined. Example: "txt", note that there is no point before the extension name.
-	 */
-	public void defineFileExtension(final String extension) {
-		fileExtensions.put(extension, this);
-	}
-
-	@Override
-	public boolean equals(Object obj) {
-
-		return obj instanceof MimeType && mimeTypeString.equals(((MimeType) obj).mimeTypeString);
-	}
->>>>>>> b0eb2274
-}
+/*
+ * DSS - Digital Signature Services
+ *
+ * Copyright (C) 2013 European Commission, Directorate-General Internal Market and Services (DG MARKT),
+ * B-1049 Bruxelles/Brussel
+ *
+ * Developed by: 2013 ARHS Developments S.A. (rue Nicolas Bové 2B, L-1253 Luxembourg) http://www.arhs-developments.com
+ *
+ * This file is part of the "DSS - Digital Signature Services" project.
+ *
+ * "DSS - Digital Signature Services" is free software: you can redistribute it and/or modify it under the terms of
+ * the GNU Lesser General Public License as published by the Free Software Foundation, either version 2.1 of the
+ * License, or (at your option) any later version.
+ *
+ * DSS is distributed in the hope that it will be useful, but WITHOUT ANY WARRANTY; without even the implied warranty
+ * of MERCHANTABILITY or FITNESS FOR A PARTICULAR PURPOSE.  See the GNU Lesser General Public License for more details.
+ *
+ * You should have received a copy of the GNU Lesser General Public License along with
+ * "DSS - Digital Signature Services".  If not, see <http://www.gnu.org/licenses/>.
+ */
+
+/*
+ * Project: Digital Signature Services (DSS)
+ * Contractor: ARHS-Developments
+ *
+ * $HeadURL$
+ * $Revision$
+ * $Date$
+ * $Author$
+ */
+package eu.europa.ec.markt.dss.signature;
+
+import java.io.File;
+import java.util.HashMap;
+import java.util.Map;
+
+import eu.europa.ec.markt.dss.DSSUtils;
+import eu.europa.ec.markt.dss.exception.DSSException;
+
+/**
+ * This class allows to handle different mime types. It also allows to add (define) new mime-type.
+ * <p/>
+ * <p> DISCLAIMER: Project owner DG-MARKT.
+ *
+ * @author <a href="mailto:dgmarkt.Project-DSS@arhs-developments.com">ARHS Developments</a>
+ * @version $Revision$ - $Date$
+ */
+public class MimeType {
+
+	private static Map<String, MimeType> mimeTypes = new HashMap<String, MimeType>();
+
+	public static final MimeType BINARY = new MimeType("application/octet-stream");
+	public static final MimeType XML = new MimeType("text/xml");
+	public static final MimeType PDF = new MimeType("application/pdf");
+	public static final MimeType PKCS7 = new MimeType("application/pkcs7-signature");
+	public static final MimeType ASICS = new MimeType("application/vnd.etsi.asic-s+zip");
+	public static final MimeType ASICE = new MimeType("application/vnd.etsi.asic-e+zip");
+	public static final MimeType TEXT = new MimeType("text/plain");
+
+	private String mimeTypeString;
+
+	private static Map<String, MimeType> fileExtensions = new HashMap<String, MimeType>() {{
+
+		put("xml", XML);
+		put("pdf", PDF);
+		put("asics", ASICS);
+		put("scs", ASICS);
+		put("asice", ASICE);
+		put("bdoc", ASICE); // estonian bdoc file type is handled as asic-e document
+		put("sce", ASICE);
+		put("txt", TEXT);
+		put("zip", ASICE); // plugtest and CZ
+	}};
+
+	/**
+	 * This constructor is used only by the web-services.
+	 */
+	public MimeType() {
+	}
+
+	/**
+	 * The default constructor for MimeType.
+	 *
+	 * @param mimeTypeString is a string identifier composed of two parts: a "type" and a "subtype"
+	 */
+	private MimeType(final String mimeTypeString) {
+
+		if (!mimeTypeString.matches("([\\w])*/([\\w\\-\\+\\.])*")) {
+			throw new DSSException("'" + mimeTypeString + "' is not conformant mime-type string!");
+		}
+		if (mimeTypes.get(mimeTypeString) != null) {
+			throw new DSSException("'" + mimeTypeString + "' corresponding MimeType exists already! Use #fromMimeTypeString method to obtain the corresponding object.");
+		}
+		this.mimeTypeString = mimeTypeString;
+		mimeTypes.put(mimeTypeString, this);
+	}
+
+	/**
+	 * This constructor allows to create a new MimeType related to given file extension. Be careful, if the file extension has already an associated {@code MimeType} then this
+	 * relation will be lost.
+	 *
+	 * @param mimeTypeString is a string identifier composed of two parts: a "type" and a "subtype"
+	 * @param extension      to be defined. Example: "txt", note that there is no point before the extension name.
+	 */
+	public MimeType(final String mimeTypeString, final String extension) {
+
+		this(mimeTypeString);
+		fileExtensions.put(extension, this);
+	}
+
+	/**
+	 * @return the mimeTypeString
+	 */
+	public String getMimeTypeString() {
+		return mimeTypeString;
+	}
+
+	/**
+	 * This setter is used by the web-services.
+	 *
+	 * @param mimeTypeString is a string identifier composed of two parts: a "type" and a "subtype"
+	 */
+	public void setMimeTypeString(String mimeTypeString) {
+		this.mimeTypeString = mimeTypeString;
+	}
+
+	/**
+	 * This method returns the mime-type extrapolated from the file name.
+	 *
+	 * @param fileName the file name to be analysed
+	 * @return the extrapolated mime-type of the file name
+	 */
+	public static MimeType fromFileName(final String fileName) {
+
+		final String inLowerCaseName = fileName.toLowerCase();
+		final String fileExtension = DSSUtils.getFileExtension(inLowerCaseName);
+		final MimeType mimeType = fileExtensions.get(fileExtension);
+		if (mimeType != null) {
+			return mimeType;
+		}
+		return BINARY;
+	}
+
+	/**
+	 * This method returns the mime-type extrapolated from the file.
+	 *
+	 * @param file the file to be analysed
+	 * @return the extrapolated mime-type of the file
+	 */
+	public static MimeType fromFile(final File file) {
+
+		final String fileName = file.getName();
+		final MimeType mimeType = fromFileName(fileName);
+		return mimeType;
+	}
+
+	/**
+	 * This method returns the first representation of the {@code MimeType} corresponding to the given mime-type string.
+	 *
+	 * @param mimeTypeString is a string identifier composed of two parts: a "type" and a "subtype"
+	 * @return the extrapolated mime-type from the {@code String}
+	 */
+	public static MimeType fromMimeTypeString(final String mimeTypeString) {
+
+		MimeType mimeType = mimeTypes.get(mimeTypeString);
+		if (mimeType == null) {
+			mimeType = new MimeType(mimeTypeString);
+		}
+		return mimeType;
+	}
+
+	/**
+	 * This method allows to define a new relationship between a file extension and a {@code MimeType}.
+	 *
+	 * @param extension to be defined. Example: "txt", note that there is no point before the extension name.
+	 */
+	public void defineFileExtension(final String extension) {
+		fileExtensions.put(extension, this);
+	}
+
+	@Override
+	public boolean equals(Object obj) {
+
+		return obj instanceof MimeType && mimeTypeString.equals(((MimeType) obj).mimeTypeString);
+	}
+}