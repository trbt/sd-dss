--- conflicted
+++ resolved
@@ -1,133 +1,129 @@
-/*
- * DSS - Digital Signature Services
- *
- * Copyright (C) 2014 European Commission, Directorate-General Internal Market and Services (DG MARKT), B-1049 Bruxelles/Brussel
- *
- * Developed by: 2014 ARHS Developments S.A. (rue Nicolas Bové 2B, L-1253 Luxembourg) http://www.arhs-developments.com
- *
- * This file is part of the "DSS - Digital Signature Services" project.
- *
- * "DSS - Digital Signature Services" is free software: you can redistribute it and/or modify it under the terms of
- * the GNU Lesser General Public License as published by the Free Software Foundation, either version 2.1 of the
- * License, or (at your option) any later version.
- *
- * DSS is distributed in the hope that it will be useful, but WITHOUT ANY WARRANTY; without even the implied warranty
- * of MERCHANTABILITY or FITNESS FOR A PARTICULAR PURPOSE.  See the GNU Lesser General Public License for more details.
- *
- * You should have received a copy of the GNU Lesser General Public License along with
- * "DSS - Digital Signature Services".  If not, see <http://www.gnu.org/licenses/>.
- */
-package eu.europa.ec.markt.dss.validation102853.bean;
-
-import java.io.Serializable;
-import java.util.ArrayList;
-import java.util.List;
-
-import eu.europa.ec.markt.dss.exception.DSSException;
-import eu.europa.ec.markt.dss.exception.DSSNullException;
-import eu.europa.ec.markt.dss.validation102853.CertificateToken;
-
-/**
- * This class holds the list of the candidates for the signing certificate of the main signature.
- * <p/>
- * DISCLAIMER: Project owner DG-MARKT.
- *
- * @author <a href="mailto:dgmarkt.Project-DSS@arhs-developments.com">ARHS Developments</a>
- * @version $Revision: 1016 $ - $Date: 2011-06-17 15:30:45 +0200 (Fri, 17 Jun 2011) $
- */
-<<<<<<< HEAD
-public class CandidatesForSigningCertificate implements Serializable {
-=======
-public class CandidatesForSigningCertificate implements Serializable{
->>>>>>> 36be15b0
-
-	/**
-	 * This field contains the reference to the signing certificate with its validity. This reference is set after the signature verification.
-	 */
-	private CertificateValidity theCertificateValidity = null;
-
-	/**
-	 * This list contains the candidates for the signing certificate.
-	 */
-	private List<CertificateValidity> certificateValidityList = new ArrayList<CertificateValidity>();
-
-	/**
-	 * @return the list of candidates for the signing certificate.
-	 */
-	public List<CertificateValidity> getCertificateValidityList() {
-		return certificateValidityList;
-	}
-
-	/**
-	 * @return the list of candidates for the signing certificate.
-	 */
-	public List<CertificateToken> getSigningCertificateTokenList() {
-
-		final List<CertificateToken> signCertificateTokenList = new ArrayList<CertificateToken>();
-		for (final CertificateValidity certificateValidity : certificateValidityList) {
-
-			final CertificateToken certificateToken = certificateValidity.getCertificateToken();
-			if (certificateToken != null) {
-				signCertificateTokenList.add(certificateToken);
-			}
-		}
-		return signCertificateTokenList;
-	}
-
-	/**
-	 * This method allows to add a candidate for the signing certificate.
-	 *
-	 * @param certificateValidity A new candidate with its validity.
-	 */
-	public void add(final CertificateValidity certificateValidity) {
-		certificateValidityList.add(certificateValidity);
-	}
-
-	/**
-	 * This method allows to set the {@code SigningCertificateValidity} object after the verification of its signature. {@code theSigningCertificateValidity} object must be in the
-	 * list of the candidates.
-	 *
-	 * @param theCertificateValidity the certain signing certificate validity object
-	 * @throws DSSException if the {@code SigningCertificateValidity} is not present in the list of candidates then the {@code DSSException} is frown.
-	 */
-	public void setTheCertificateValidity(final CertificateValidity theCertificateValidity) throws DSSException {
-
-		if (theCertificateValidity == null) {
-			throw new DSSNullException(CertificateValidity.class);
-		}
-		if (!certificateValidityList.contains(theCertificateValidity)) {
-			throw new DSSException("theSigningCertificateValidity must be the part of the candidates!");
-		}
-		this.theCertificateValidity = theCertificateValidity;
-	}
-
-	/**
-	 * The {@code theSigningCertificateValidity} object must be set before.
-	 *
-	 * @return the signing certificate validity {@code SigningCertificateValidity} or {@code null} if such a certificate was not identified.
-	 */
-	public CertificateValidity getTheCertificateValidity() {
-		return theCertificateValidity;
-	}
-
-	/**
-	 * This method returns the best candidate for the signing certificate. The only way to be sure that it is the right one is to validate the signature.
-	 *
-	 * @return The valid signing certificate, if there is no valid certificate then the first one is returned.
-	 */
-	public CertificateValidity getTheBestCandidate() {
-
-		CertificateValidity firstCandidate = null;
-		for (final CertificateValidity certificateValidity : certificateValidityList) {
-
-			if (firstCandidate == null) {
-				firstCandidate = certificateValidity;
-			}
-			if (certificateValidity.isValid()) {
-
-				return certificateValidity;
-			}
-		}
-		return firstCandidate;
-	}
-}
+/*
+ * DSS - Digital Signature Services
+ *
+ * Copyright (C) 2014 European Commission, Directorate-General Internal Market and Services (DG MARKT), B-1049 Bruxelles/Brussel
+ *
+ * Developed by: 2014 ARHS Developments S.A. (rue Nicolas Bové 2B, L-1253 Luxembourg) http://www.arhs-developments.com
+ *
+ * This file is part of the "DSS - Digital Signature Services" project.
+ *
+ * "DSS - Digital Signature Services" is free software: you can redistribute it and/or modify it under the terms of
+ * the GNU Lesser General Public License as published by the Free Software Foundation, either version 2.1 of the
+ * License, or (at your option) any later version.
+ *
+ * DSS is distributed in the hope that it will be useful, but WITHOUT ANY WARRANTY; without even the implied warranty
+ * of MERCHANTABILITY or FITNESS FOR A PARTICULAR PURPOSE.  See the GNU Lesser General Public License for more details.
+ *
+ * You should have received a copy of the GNU Lesser General Public License along with
+ * "DSS - Digital Signature Services".  If not, see <http://www.gnu.org/licenses/>.
+ */
+package eu.europa.ec.markt.dss.validation102853.bean;
+
+import java.io.Serializable;
+import java.util.ArrayList;
+import java.util.List;
+
+import eu.europa.ec.markt.dss.exception.DSSException;
+import eu.europa.ec.markt.dss.exception.DSSNullException;
+import eu.europa.ec.markt.dss.validation102853.CertificateToken;
+
+/**
+ * This class holds the list of the candidates for the signing certificate of the main signature.
+ * <p/>
+ * DISCLAIMER: Project owner DG-MARKT.
+ *
+ * @author <a href="mailto:dgmarkt.Project-DSS@arhs-developments.com">ARHS Developments</a>
+ * @version $Revision: 1016 $ - $Date: 2011-06-17 15:30:45 +0200 (Fri, 17 Jun 2011) $
+ */
+public class CandidatesForSigningCertificate implements Serializable{
+
+	/**
+	 * This field contains the reference to the signing certificate with its validity. This reference is set after the signature verification.
+	 */
+	private CertificateValidity theCertificateValidity = null;
+
+	/**
+	 * This list contains the candidates for the signing certificate.
+	 */
+	private List<CertificateValidity> certificateValidityList = new ArrayList<CertificateValidity>();
+
+	/**
+	 * @return the list of candidates for the signing certificate.
+	 */
+	public List<CertificateValidity> getCertificateValidityList() {
+		return certificateValidityList;
+	}
+
+	/**
+	 * @return the list of candidates for the signing certificate.
+	 */
+	public List<CertificateToken> getSigningCertificateTokenList() {
+
+		final List<CertificateToken> signCertificateTokenList = new ArrayList<CertificateToken>();
+		for (final CertificateValidity certificateValidity : certificateValidityList) {
+
+			final CertificateToken certificateToken = certificateValidity.getCertificateToken();
+			if (certificateToken != null) {
+				signCertificateTokenList.add(certificateToken);
+			}
+		}
+		return signCertificateTokenList;
+	}
+
+	/**
+	 * This method allows to add a candidate for the signing certificate.
+	 *
+	 * @param certificateValidity A new candidate with its validity.
+	 */
+	public void add(final CertificateValidity certificateValidity) {
+		certificateValidityList.add(certificateValidity);
+	}
+
+	/**
+	 * This method allows to set the {@code SigningCertificateValidity} object after the verification of its signature. {@code theSigningCertificateValidity} object must be in the
+	 * list of the candidates.
+	 *
+	 * @param theCertificateValidity the certain signing certificate validity object
+	 * @throws DSSException if the {@code SigningCertificateValidity} is not present in the list of candidates then the {@code DSSException} is frown.
+	 */
+	public void setTheCertificateValidity(final CertificateValidity theCertificateValidity) throws DSSException {
+
+		if (theCertificateValidity == null) {
+			throw new DSSNullException(CertificateValidity.class);
+		}
+		if (!certificateValidityList.contains(theCertificateValidity)) {
+			throw new DSSException("theSigningCertificateValidity must be the part of the candidates!");
+		}
+		this.theCertificateValidity = theCertificateValidity;
+	}
+
+	/**
+	 * The {@code theSigningCertificateValidity} object must be set before.
+	 *
+	 * @return the signing certificate validity {@code SigningCertificateValidity} or {@code null} if such a certificate was not identified.
+	 */
+	public CertificateValidity getTheCertificateValidity() {
+		return theCertificateValidity;
+	}
+
+	/**
+	 * This method returns the best candidate for the signing certificate. The only way to be sure that it is the right one is to validate the signature.
+	 *
+	 * @return The valid signing certificate, if there is no valid certificate then the first one is returned.
+	 */
+	public CertificateValidity getTheBestCandidate() {
+
+		CertificateValidity firstCandidate = null;
+		for (final CertificateValidity certificateValidity : certificateValidityList) {
+
+			if (firstCandidate == null) {
+				firstCandidate = certificateValidity;
+			}
+			if (certificateValidity.isValid()) {
+
+				return certificateValidity;
+			}
+		}
+		return firstCandidate;
+	}
+}