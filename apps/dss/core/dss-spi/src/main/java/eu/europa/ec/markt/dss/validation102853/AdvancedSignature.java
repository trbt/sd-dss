/*
 * DSS - Digital Signature Services
 *
 * Copyright (C) 2013 European Commission, Directorate-General Internal Market and Services (DG MARKT), B-1049 Bruxelles/Brussel
 *
 * Developed by: 2013 ARHS Developments S.A. (rue Nicolas Bové 2B, L-1253 Luxembourg) http://www.arhs-developments.com
 *
 * This file is part of the "DSS - Digital Signature Services" project.
 *
 * "DSS - Digital Signature Services" is free software: you can redistribute it and/or modify it under the terms of
 * the GNU Lesser General Public License as published by the Free Software Foundation, either version 2.1 of the
 * License, or (at your option) any later version.
 *
 * DSS is distributed in the hope that it will be useful, but WITHOUT ANY WARRANTY; without even the implied warranty
 * of MERCHANTABILITY or FITNESS FOR A PARTICULAR PURPOSE.  See the GNU Lesser General Public License for more details.
 *
 * You should have received a copy of the GNU Lesser General Public License along with
 * "DSS - Digital Signature Services".  If not, see <http://www.gnu.org/licenses/>.
 */

package eu.europa.ec.markt.dss.validation102853;

import java.io.Serializable;
import java.util.Date;
import java.util.List;
import java.util.Set;

import eu.europa.ec.markt.dss.DigestAlgorithm;
import eu.europa.ec.markt.dss.EncryptionAlgorithm;
import eu.europa.ec.markt.dss.signature.DSSDocument;
import eu.europa.ec.markt.dss.signature.SignatureLevel;
import eu.europa.ec.markt.dss.validation102853.bean.CandidatesForSigningCertificate;
import eu.europa.ec.markt.dss.validation102853.bean.CertifiedRole;
import eu.europa.ec.markt.dss.validation102853.bean.CommitmentType;
import eu.europa.ec.markt.dss.validation102853.bean.SignatureCryptographicVerification;
import eu.europa.ec.markt.dss.validation102853.bean.SignatureProductionPlace;
import eu.europa.ec.markt.dss.validation102853.certificate.CertificateRef;
import eu.europa.ec.markt.dss.validation102853.crl.CRLRef;
import eu.europa.ec.markt.dss.validation102853.crl.OfflineCRLSource;
import eu.europa.ec.markt.dss.validation102853.ocsp.OCSPRef;
import eu.europa.ec.markt.dss.validation102853.ocsp.OfflineOCSPSource;

/**
 * Provides an abstraction for an Advanced Electronic Signature. This ease the validation process. Every signature
 * format : XAdES, CAdES and PAdES are treated the same.
 *
 * @version $Revision: 1820 $ - $Date: 2013-03-28 15:55:47 +0100 (Thu, 28 Mar 2013) $
 */
<<<<<<< HEAD
public interface AdvancedSignature extends Serializable{
=======
public interface AdvancedSignature extends Serializable {
>>>>>>> 36be15b0

	/**
	 * @return in the case of the detached signature this is the {@code List} of signed contents.
	 */
	public List<DSSDocument> getDetachedContents();

	/**
	 * This method allows to set the signed contents in the case of the detached signature.
	 *
	 * @param detachedContents array of {@code DSSDocument} representing the signed detached contents.
	 */
	public void setDetachedContents(final DSSDocument... detachedContents);


	/**
	 * This method allows to set the signed contents in the case of the detached signature.
	 *
	 * @param detachedContents {@code List} of {@code DSSDocument} representing the signed detached contents.
	 */
	public void setDetachedContents(final List<DSSDocument> detachedContents);

	/**
	 * @return This method returns the provided signing certificate or {@code null}
	 */
	public CertificateToken getProvidedSigningCertificateToken();

	/**
	 * This method allows to provide a signing certificate to be used in the validation process. It can happen in the case of a non-AdES signature without the signing certificate
	 * within the signature.
	 *
	 * @param certificateToken {@code CertificateToken} representing the signing certificate token.
	 */
	public void setProvidedSigningCertificateToken(final CertificateToken certificateToken);

	/**
	 * Specifies the format of the signature
	 */
	public SignatureForm getSignatureForm();

	/**
	 * Retrieves the signature algorithm (or cipher) used for generating the signature.
	 * XAdES: http://www.w3.org/TR/2013/NOTE-xmlsec-algorithms-20130411/
	 *
	 * @return {@code EncryptionAlgorithm}
	 */
	public EncryptionAlgorithm getEncryptionAlgorithm();

	/**
	 * Retrieves the signature algorithm (or cipher) used for generating the signature.
	 * XAdES: http://www.w3.org/TR/2013/NOTE-xmlsec-algorithms-20130411/
	 *
	 * @return {@code DigestAlgorithm}
	 */
	public DigestAlgorithm getDigestAlgorithm();

	/**
	 * Returns the signing time included within the signature.
	 *
	 * @return {@code Date} representing the signing time or null
	 */
	public Date getSigningTime();

	/**
	 * Gets a certificate source which contains ALL certificates embedded in the signature.
	 *
	 * @return
	 */
	public SignatureCertificateSource getCertificateSource();

	/**
	 * Gets a CRL source which contains ALL CRLs embedded in the signature.
	 *
	 * @return
	 */
	public OfflineCRLSource getCRLSource();

	/**
	 * Gets an OCSP source which contains ALL OCSP responses embedded in the signature.
	 *
	 * @return
	 */
	public OfflineOCSPSource getOCSPSource();

	/**
	 * Gets an object containing the signing certificate or information indicating why it is impossible to extract it
	 * from the signature. If the signing certificate is identified then it is cached and the subsequent calls to this
	 * method will return this cached value. This method never returns null.
	 *
	 * @return
	 */
	public CandidatesForSigningCertificate getCandidatesForSigningCertificate();

	public List<String> getInfo();

	/**
	 * This setter allows to indicate the master signature. It means that this is a countersignature.
	 *
	 * @param masterSignature {@code AdvancedSignature}
	 */
	public void setMasterSignature(final AdvancedSignature masterSignature);

	/**
	 * @return {@code AdvancedSignature}
	 */
	public AdvancedSignature getMasterSignature();

	/**
	 * This method returns the signing certificate token or null if there is no valid signing certificate. Note that to determinate the signing certificate the signature must be
	 * validated: the method {@code checkSignatureIntegrity} must be called.
	 *
	 * @return
	 */
	public CertificateToken getSigningCertificateToken();

	/**
	 * Verifies the signature integrity; checks if the signed content has not been tampered with. In the case of a non-AdES signature no including the signing certificate then the
	 * latter  must be provided by calling {@code setProvidedSigningCertificateToken} In the case of a detached signature the signed content must be provided by calling {@code
	 * setProvidedSigningCertificateToken}
	 *
	 * @return SignatureCryptographicVerification with all the information collected during the validation process.
	 */
	public SignatureCryptographicVerification checkSignatureIntegrity();

	/**
	 * This method checks the protection of the certificates included within the signature (XAdES: KeyInfo) against the substitution attack.
	 */
	public void checkSigningCertificate();

	/**
	 * Returns the Signature Policy OID from the signature.
	 *
	 * @return {@code SignaturePolicy}
	 */
	public SignaturePolicy getPolicyId();

	/**
	 * Returns information about the place where the signature was generated
	 *
	 * @return {@code SignatureProductionPlace}
	 */
	public SignatureProductionPlace getSignatureProductionPlace();

	/**
	 * This method obtains the information concerning commitment type indication linked to the signature
	 *
	 * @return {@code CommitmentType}
	 */
	public CommitmentType getCommitmentTypeIndication();

	/**
	 * Returns the content type of the signed data
	 *
	 * @return content type as {@code String}
	 */
	public String getContentType();

	/**
	 * @return content identifier as {@code String}
	 */
	public abstract String getContentIdentifier();

	/**
	 * @return content hints as {@code String}
	 */
	public abstract String getContentHints();

	/**
	 * Returns the claimed role of the signer.
	 *
	 * @return array of the claimed roles as {@code String} array
	 */
	public String[] getClaimedSignerRoles();

	/**
	 * Returns the certified role of the signer.
	 *
	 * @return array of the certified roles
	 */
	public List<CertifiedRole> getCertifiedSignerRoles();

	/**
	 * Get certificates embedded in the signature
	 *
	 * @reutrn a list of certificate contained within the signature
	 */
	public List<CertificateToken> getCertificates();

	/**
	 * Returns the content timestamps
	 *
	 * @return {@code List} of {@code TimestampToken}
	 */
	public List<TimestampToken> getContentTimestamps();

	/**
	 * Returns the content timestamp data (timestamped or to be).
	 *
	 * @param timestampToken
	 * @return {@code byte} array representing the canonicalized data to be timestamped
	 */
	public byte[] getContentTimestampData(final TimestampToken timestampToken);

	/**
	 * Returns the signature timestamps
	 *
	 * @return {@code List} of {@code TimestampToken}
	 */
	public List<TimestampToken> getSignatureTimestamps();

	/**
	 * Returns the data (signature value) that was timestamped by the SignatureTimeStamp for the given timestamp.
	 *
	 * @param timestampToken
	 * @param canonicalizationMethod
	 * @return {@code byte} array representing the canonicalized data to be timestamped
	 */
	public byte[] getSignatureTimestampData(final TimestampToken timestampToken, String canonicalizationMethod);

	/**
	 * Returns the time-stamp which is placed on the digital signature (XAdES example: ds:SignatureValue element), the
	 * signature time-stamp(s) present in the AdES-T form, the certification path references and the revocation status
	 * references.
	 *
	 * @return {@code List} of {@code TimestampToken}
	 */
	public List<TimestampToken> getTimestampsX1();

	/**
	 * Returns the data to be time-stamped. The data contains the digital signature (XAdES example: ds:SignatureValue
	 * element), the signature time-stamp(s) present in the AdES-T form, the certification path references and the
	 * revocation status references.
	 *
	 * @param timestampToken {@code TimestampToken} or null during the creation process
	 * @param canonicalizationMethod canonicalization method
	 * @return {@code byte} array representing the canonicalized data to be timestamped
	 */
	public byte[] getTimestampX1Data(final TimestampToken timestampToken, String canonicalizationMethod);

	/**
	 * Returns the time-stamp which is computed over the concatenation of CompleteCertificateRefs and
	 * CompleteRevocationRefs elements (XAdES example).
	 *
	 * @return {@code List} of {@code TimestampToken}
	 */
	public List<TimestampToken> getTimestampsX2();

	/**
	 * Returns the data to be time-stamped which contains the concatenation of CompleteCertificateRefs and
	 * CompleteRevocationRefs elements (XAdES example).
	 *
	 * @return {@code byte} array representing the canonicalized data to be timestamped
	 */
	public byte[] getTimestampX2Data(final TimestampToken timestampToken, String canonicalizationMethod);

	/**
	 * Returns the archive Timestamps
	 *
	 * @return {@code List} of {@code TimestampToken}
	 */
	public List<TimestampToken> getArchiveTimestamps();

	/**
	 * Archive timestamp seals the data of the signature in a specific order. We need to retrieve the data for each
	 * timestamp.
	 *
	 * @param timestampToken null when adding a new archive timestamp
	 * @param canonicalizationMethod
	 * @return {@code byte} array representing the canonicalized data to be timestamped
	 */
	public byte[] getArchiveTimestampData(final TimestampToken timestampToken, String canonicalizationMethod);

	/**
	 * Returns a list of counter signatures applied to this signature
	 *
	 * @return a {@code List} of {@code AdvancedSignatures} representing the counter signatures
	 */
	public List<AdvancedSignature> getCounterSignatures();

	/**
	 * Returns the {@code List} of {@code TimestampReference} representing digest value of the certification path references and the revocation status references. (XAdES
	 * example: CompleteCertificateRefs and CompleteRevocationRefs elements)
	 *
	 * @return a {@code List} of {@code TimestampReference}
	 */
	public List<TimestampReference> getTimestampedReferences();

	/**
	 * Retrieve list of certificate ref
	 *
	 * @return {@code List} of {@code CertificateRef}
	 */
	public List<CertificateRef> getCertificateRefs();

	/**
	 * @return The list of CRLRefs contained in the Signature
	 */
	public List<CRLRef> getCRLRefs();

	/**
	 * @return The list of OCSPRef contained in the Signature
	 */
	public List<OCSPRef> getOCSPRefs();

	/**
	 * This method returns the DSS unique signature id. It allows to unambiguously identify each signature.
	 *
	 * @return The signature unique Id
	 */
	public String getId();

	/**
	 * Returns the set of digest algorithms used to build the certificate's digest. For example, these digests are
	 * referenced in CompleteCertificateRefs in the case of XAdES signature.
	 *
	 * @return
	 */
	public Set<DigestAlgorithm> getUsedCertificatesDigestAlgorithms();

	/**
	 * @param signatureLevel {@code SignatureLevel} to be checked
	 * @return true if the signature contains the data needed for this {@code SignatureLevel}. Doesn't mean any validity of the data found.
	 */
	boolean isDataForSignatureLevelPresent(final SignatureLevel signatureLevel);

	SignatureLevel getDataFoundUpToLevel();

	/**
	 * @return the list of signature levels for this type of signature, in the simple to complete order. Example: B,T,LT,LTA
	 */
	SignatureLevel[] getSignatureLevels();

	void prepareTimestamps(ValidationContext validationContext);

	void validateTimestamps();

	/**
	 * This method allows the structure validation of the signature. In the case of an XML signature a validation against XSD schema is performed.
	 *
	 * @return null if the validation does not apply, true if the structure is valid otherwise false
	 */
	String validateStructure();
}<|MERGE_RESOLUTION|>--- conflicted
+++ resolved
@@ -46,11 +46,7 @@
  *
  * @version $Revision: 1820 $ - $Date: 2013-03-28 15:55:47 +0100 (Thu, 28 Mar 2013) $
  */
-<<<<<<< HEAD
-public interface AdvancedSignature extends Serializable{
-=======
 public interface AdvancedSignature extends Serializable {
->>>>>>> 36be15b0
 
 	/**
 	 * @return in the case of the detached signature this is the {@code List} of signed contents.
