--- conflicted
+++ resolved
@@ -1,298 +1,157 @@
-package eu.europa.ec.markt.dss.validation102853;
-
-import eu.europa.ec.markt.dss.exception.DSSException;
-import eu.europa.ec.markt.dss.signature.DSSDocument;
-import eu.europa.ec.markt.dss.validation102853.report.Reports;
-import org.w3c.dom.Document;
-
-import java.io.File;
-import java.io.InputStream;
-import java.net.URL;
-import java.security.cert.X509Certificate;
-import java.util.List;
-
-<<<<<<< HEAD
-=======
-import org.w3c.dom.Document;
-
-import eu.europa.ec.markt.dss.exception.DSSException;
-import eu.europa.ec.markt.dss.signature.DSSDocument;
-import eu.europa.ec.markt.dss.validation102853.policy.ValidationPolicy;
-import eu.europa.ec.markt.dss.validation102853.report.Reports;
-
->>>>>>> 849943bb
-/**
- * This is the interface to be used when implementing different signature validators.
- * <p/>
- * DISCLAIMER: Project owner DG-MARKT.
- *
- * @author <a href="mailto:dgmarkt.Project-DSS@arhs-developments.com">ARHS Developments</a>
- * @version $Revision: 1016 $ - $Date: 2011-06-17 15:30:45 +0200 (Fri, 17 Jun 2011) $
- */
-public interface DocumentValidator {
-
-<<<<<<< HEAD
-  /**
-   * The document to validate, in the case of ASiC container this method returns the signature.
-   *
-   * @return {@code DSSDocument}
-   */
-  DSSDocument getDocument();
-
-  /**
-   * This method returns the {@code List} of the signed documents in the case of the detached signatures.
-   *
-   * @return the {@code List} of the detached document {@code DSSDocument}
-   */
-  List<DSSDocument> getDetachedContents();
-
-  /**
-   * Retrieves the signatures found in the document
-   *
-   * @return a list of AdvancedSignatures for validation purposes
-   */
-  List<AdvancedSignature> getSignatures();
-
-  /**
-   * Provides a {@code CertificateVerifier} to be used during the validation process.
-   *
-   * @param certVerifier {@code CertificateVerifier}
-   */
-  void setCertificateVerifier(final CertificateVerifier certVerifier);
-
-  /**
-   * Sets the {@code List} of {@code DSSDocument} containing the original contents to sign,
-   * for detached signature scenarios.
-   *
-   * @param detachedContent the {@code List} of {@code DSSDocument} to set
-   */
-  void setDetachedContents(final List<DSSDocument> detachedContent);
-
-  /**
-   * This method allows to define the signing certificate. It is useful in the case of ,non AdES signatures.
-   *
-   * @param x509Certificate
-   */
-  void defineSigningCertificate(final X509Certificate x509Certificate);
-
-  void setPolicyFile(final File policyDocument);
-
-  void setPolicyFile(final String signatureId, final File policyDocument);
-
-  /**
-   * This method provides the possibility to set the specific {@code ProcessExecutor}
-   *
-   * @param processExecutor
-   */
-  public void setProcessExecutor(final ProcessExecutor processExecutor);
-
-
-  /**
-   * Validates the document and all its signatures. The default constraint file is used.
-   *
-   * @return {@code Reports}: diagnostic data, detailed report and simple report
-   */
-  Reports validateDocument();
-
-  /**
-   * Validates the document and all its signatures. If the validation policy URL is set then the policy constraints
-   * are retrieved from this location. If null or empty the
-   * default file is used.
-   *
-   * @param validationPolicyURL
-   * @return {@code Reports}: diagnostic data, detailed report and simple report
-   */
-  Reports validateDocument(final URL validationPolicyURL);
-
-  /**
-   * Validates the document and all its signatures. The policyResourcePath specifies the constraint file. If null or
-   * empty the default file is used.
-   *
-   * @param policyResourcePath is located against the classpath (getClass().getResourceAsStream), and NOT the filesystem
-   * @return {@code Reports}: diagnostic data, detailed report and simple report
-   */
-  Reports validateDocument(final String policyResourcePath);
-
-  /**
-   * Validates the document and all its signatures. The {@code File} parameter specifies the constraint file. If null
-   * or empty the default file is used.
-   *
-   * @param policyFile contains the validation policy (xml) as {@code File}
-   * @return {@code Reports}: diagnostic data, detailed report and simple report
-   */
-  Reports validateDocument(final File policyFile);
-
-  /**
-   * Validates the document and all its signatures. The policyDataStream contains the constraint file. If null or
-   * empty the default file is used.
-   *
-   * @param policyDataStream contains the validation policy (xml) as {@code InputStream}
-   * @return {@code Reports}: diagnostic data, detailed report and simple report
-   */
-  Reports validateDocument(final InputStream policyDataStream);
-
-  /**
-   * Validates the document and all its signatures. The {@code validationPolicyDom} contains the constraint file. If
-   * null or empty the default file is used.
-   *
-   * @param validationPolicyDom {@code Document}
-   * @return
-   */
-  Reports validateDocument(final Document validationPolicyDom);
-
-  /**
-   * This method returns always {@code null} in case of the no ASiC containers.
-   *
-   * @return {@code SignedDocumentValidator} which corresponds to the next signature found within an ASiC-E container
-   * . {@code null} if there is no more signatures.
-   */
-  public DocumentValidator getNextValidator();
-
-  /**
-   * @return
-   */
-  public DocumentValidator getSubordinatedValidator();
-
-  /**
-   * This method allows the removal of the signature from the given signed document.
-   * - With XAdES signature this operation is only possible for ENVELOPED signatures;
-   * - With ASiC signature this operation is only possible for XAdES kind of container;
-   *
-   * @param signatureId the id of the signature to be removed.
-   * @throws DSSException the exception is thrown when the removal is not possible.
-   */
-  DSSDocument removeSignature(final String signatureId) throws DSSException;
-=======
-	/**
-	 * The document to validate, in the case of ASiC container this method returns the signature.
-	 *
-	 * @return {@code DSSDocument}
-	 */
-	DSSDocument getDocument();
-
-	/**
-	 * This method returns the {@code List} of the signed documents in the case of the detached signatures.
-	 *
-	 * @return the {@code List} of the detached document {@code DSSDocument}
-	 */
-	List<DSSDocument> getDetachedContents();
-
-	/**
-	 * Retrieves the signatures found in the document
-	 *
-	 * @return a list of AdvancedSignatures for validation purposes
-	 */
-	List<AdvancedSignature> getSignatures();
-
-	/**
-	 * Provides a {@code CertificateVerifier} to be used during the validation process.
-	 *
-	 * @param certVerifier {@code CertificateVerifier}
-	 */
-	void setCertificateVerifier(final CertificateVerifier certVerifier);
-
-	/**
-	 * Sets the {@code List} of {@code DSSDocument} containing the original contents to sign, for detached signature scenarios.
-	 *
-	 * @param detachedContent the {@code List} of {@code DSSDocument} to set
-	 */
-	void setDetachedContents(final List<DSSDocument> detachedContent);
-
-	/**
-	 * This method allows to define the signing certificate. It is useful in the case of ,non AdES signatures.
-	 *
-	 * @param x509Certificate
-	 */
-	void defineSigningCertificate(final X509Certificate x509Certificate);
-
-	void setPolicyFile(final File policyDocument);
-
-	void setPolicyFile(final String signatureId, final File policyDocument);
-
-	/**
-	 * This method provides the possibility to set the specific {@code ProcessExecutor}
-	 *
-	 * @param processExecutor
-	 */
-	public void setProcessExecutor(final ProcessExecutor processExecutor);
-
-
-	/**
-	 * Validates the document and all its signatures. The default constraint file is used.
-	 *
-	 * @return {@code Reports}: diagnostic data, detailed report and simple report
-	 */
-	Reports validateDocument();
-
-	/**
-	 * Validates the document and all its signatures. If the validation policy URL is set then the policy constraints are retrieved from this location. If null or empty the
-	 * default file is used.
-	 *
-	 * @param validationPolicyURL
-	 * @return {@code Reports}: diagnostic data, detailed report and simple report
-	 */
-	Reports validateDocument(final URL validationPolicyURL);
-
-	/**
-	 * Validates the document and all its signatures. The policyResourcePath specifies the constraint file. If null or empty the default file is used.
-	 *
-	 * @param policyResourcePath is located against the classpath (getClass().getResourceAsStream), and NOT the filesystem
-	 * @return {@code Reports}: diagnostic data, detailed report and simple report
-	 */
-	Reports validateDocument(final String policyResourcePath);
-
-	/**
-	 * Validates the document and all its signatures. The {@code File} parameter specifies the constraint file. If null or empty the default file is used.
-	 *
-	 * @param policyFile contains the validation policy (xml) as {@code File}
-	 * @return {@code Reports}: diagnostic data, detailed report and simple report
-	 */
-	Reports validateDocument(final File policyFile);
-
-	/**
-	 * Validates the document and all its signatures. The policyDataStream contains the constraint file. If null or empty the default file is used.
-	 *
-	 * @param policyDataStream contains the validation policy (xml) as {@code InputStream}
-	 * @return {@code Reports}: diagnostic data, detailed report and simple report
-	 */
-	Reports validateDocument(final InputStream policyDataStream);
-
-	/**
-	 * Validates the document and all its signatures. The {@code validationPolicyDom} contains the constraint file. If null or empty the default file is used.
-	 *
-	 * @param validationPolicyDom {@code Document}
-	 * @return
-	 */
-	Reports validateDocument(final Document validationPolicyDom);
-
-	/**
-	 * Validates the document and all its signatures. The {@code validationPolicy} contains the constraint file. If null or empty the default file is used.
-	 *
-	 * @param validationPolicy {@code ValidationPolicy}
-	 * @return
-	 */
-	Reports validateDocument(final ValidationPolicy validationPolicy);
-
-	/**
-	 * This method returns always {@code null} in case of the no ASiC containers.
-	 *
-	 * @return {@code SignedDocumentValidator} which corresponds to the next signature found within an ASiC-E container. {@code null} if there is no more signatures.
-	 */
-	public DocumentValidator getNextValidator();
-
-	/**
-	 * @return
-	 */
-	public DocumentValidator getSubordinatedValidator();
-
-	/**
-	 * This method allows the removal of the signature from the given signed document.
-	 * - With XAdES signature this operation is only possible for ENVELOPED signatures;
-	 * - With ASiC signature this operation is only possible for XAdES kind of container;
-	 *
-	 * @param signatureId the id of the signature to be removed.
-	 * @throws DSSException the exception is thrown when the removal is not possible.
-	 */
-	DSSDocument removeSignature(final String signatureId) throws DSSException;
->>>>>>> 849943bb
-}
+package eu.europa.ec.markt.dss.validation102853;
+
+import java.io.File;
+import java.io.InputStream;
+import java.net.URL;
+import java.security.cert.X509Certificate;
+import java.util.List;
+
+import org.w3c.dom.Document;
+
+import eu.europa.ec.markt.dss.exception.DSSException;
+import eu.europa.ec.markt.dss.signature.DSSDocument;
+import eu.europa.ec.markt.dss.validation102853.policy.ValidationPolicy;
+import eu.europa.ec.markt.dss.validation102853.report.Reports;
+
+/**
+ * This is the interface to be used when implementing different signature validators.
+ * <p/>
+ * DISCLAIMER: Project owner DG-MARKT.
+ *
+ * @author <a href="mailto:dgmarkt.Project-DSS@arhs-developments.com">ARHS Developments</a>
+ * @version $Revision: 1016 $ - $Date: 2011-06-17 15:30:45 +0200 (Fri, 17 Jun 2011) $
+ */
+public interface DocumentValidator {
+
+	/**
+	 * The document to validate, in the case of ASiC container this method returns the signature.
+	 *
+	 * @return {@code DSSDocument}
+	 */
+	DSSDocument getDocument();
+
+	/**
+	 * This method returns the {@code List} of the signed documents in the case of the detached signatures.
+	 *
+	 * @return the {@code List} of the detached document {@code DSSDocument}
+	 */
+	List<DSSDocument> getDetachedContents();
+
+	/**
+	 * Retrieves the signatures found in the document
+	 *
+	 * @return a list of AdvancedSignatures for validation purposes
+	 */
+	List<AdvancedSignature> getSignatures();
+
+	/**
+	 * Provides a {@code CertificateVerifier} to be used during the validation process.
+	 *
+	 * @param certVerifier {@code CertificateVerifier}
+	 */
+	void setCertificateVerifier(final CertificateVerifier certVerifier);
+
+	/**
+	 * Sets the {@code List} of {@code DSSDocument} containing the original contents to sign, for detached signature scenarios.
+	 *
+	 * @param detachedContent the {@code List} of {@code DSSDocument} to set
+	 */
+	void setDetachedContents(final List<DSSDocument> detachedContent);
+
+	/**
+	 * This method allows to define the signing certificate. It is useful in the case of ,non AdES signatures.
+	 *
+	 * @param x509Certificate
+	 */
+	void defineSigningCertificate(final X509Certificate x509Certificate);
+
+	void setPolicyFile(final File policyDocument);
+
+	void setPolicyFile(final String signatureId, final File policyDocument);
+
+	/**
+	 * This method provides the possibility to set the specific {@code ProcessExecutor}
+	 *
+	 * @param processExecutor
+	 */
+	public void setProcessExecutor(final ProcessExecutor processExecutor);
+
+
+	/**
+	 * Validates the document and all its signatures. The default constraint file is used.
+	 *
+	 * @return {@code Reports}: diagnostic data, detailed report and simple report
+	 */
+	Reports validateDocument();
+
+	/**
+	 * Validates the document and all its signatures. If the validation policy URL is set then the policy constraints are retrieved from this location. If null or empty the
+	 * default file is used.
+	 *
+	 * @param validationPolicyURL
+	 * @return {@code Reports}: diagnostic data, detailed report and simple report
+	 */
+	Reports validateDocument(final URL validationPolicyURL);
+
+	/**
+	 * Validates the document and all its signatures. The policyResourcePath specifies the constraint file. If null or empty the default file is used.
+	 *
+	 * @param policyResourcePath is located against the classpath (getClass().getResourceAsStream), and NOT the filesystem
+	 * @return {@code Reports}: diagnostic data, detailed report and simple report
+	 */
+	Reports validateDocument(final String policyResourcePath);
+
+	/**
+	 * Validates the document and all its signatures. The {@code File} parameter specifies the constraint file. If null or empty the default file is used.
+	 *
+	 * @param policyFile contains the validation policy (xml) as {@code File}
+	 * @return {@code Reports}: diagnostic data, detailed report and simple report
+	 */
+	Reports validateDocument(final File policyFile);
+
+	/**
+	 * Validates the document and all its signatures. The policyDataStream contains the constraint file. If null or empty the default file is used.
+	 *
+	 * @param policyDataStream contains the validation policy (xml) as {@code InputStream}
+	 * @return {@code Reports}: diagnostic data, detailed report and simple report
+	 */
+	Reports validateDocument(final InputStream policyDataStream);
+
+	/**
+	 * Validates the document and all its signatures. The {@code validationPolicyDom} contains the constraint file. If null or empty the default file is used.
+	 *
+	 * @param validationPolicyDom {@code Document}
+	 * @return
+	 */
+	Reports validateDocument(final Document validationPolicyDom);
+
+	/**
+	 * Validates the document and all its signatures. The {@code validationPolicy} contains the constraint file. If null or empty the default file is used.
+	 *
+	 * @param validationPolicy {@code ValidationPolicy}
+	 * @return
+	 */
+	Reports validateDocument(final ValidationPolicy validationPolicy);
+
+	/**
+	 * This method returns always {@code null} in case of the no ASiC containers.
+	 *
+	 * @return {@code SignedDocumentValidator} which corresponds to the next signature found within an ASiC-E container. {@code null} if there is no more signatures.
+	 */
+	public DocumentValidator getNextValidator();
+
+	/**
+	 * @return
+	 */
+	public DocumentValidator getSubordinatedValidator();
+
+	/**
+	 * This method allows the removal of the signature from the given signed document.
+	 * - With XAdES signature this operation is only possible for ENVELOPED signatures;
+	 * - With ASiC signature this operation is only possible for XAdES kind of container;
+	 *
+	 * @param signatureId the id of the signature to be removed.
+	 * @throws DSSException the exception is thrown when the removal is not possible.
+	 */
+	DSSDocument removeSignature(final String signatureId) throws DSSException;
+}