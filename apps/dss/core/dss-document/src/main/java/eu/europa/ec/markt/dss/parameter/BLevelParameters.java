--- conflicted
+++ resolved
@@ -1,580 +1,566 @@
-/*
- * DSS - Digital Signature Services
- *
- * Copyright (C) 2013 European Commission, Directorate-General Internal Market and Services (DG MARKT), B-1049 Bruxelles/Brussel
- *
- * Developed by: 2013 ARHS Developments S.A. (rue Nicolas Bové 2B, L-1253 Luxembourg) http://www.arhs-developments.com
- *
- * This file is part of the "DSS - Digital Signature Services" project.
- *
- * "DSS - Digital Signature Services" is free software: you can redistribute it and/or modify it under the terms of
- * the GNU Lesser General Public License as published by the Free Software Foundation, either version 2.1 of the
- * License, or (at your option) any later version.
- *
- * DSS is distributed in the hope that it will be useful, but WITHOUT ANY WARRANTY; without even the implied warranty
- * of MERCHANTABILITY or FITNESS FOR A PARTICULAR PURPOSE.  See the GNU Lesser General Public License for more details.
- *
- * You should have received a copy of the GNU Lesser General Public License along with
- * "DSS - Digital Signature Services".  If not, see <http://www.gnu.org/licenses/>.
- */
-
-package eu.europa.ec.markt.dss.parameter;
-
-<<<<<<< HEAD
-import eu.europa.ec.markt.dss.DSSUtils;
-import eu.europa.ec.markt.dss.DigestAlgorithm;
-import eu.europa.ec.markt.dss.exception.DSSNotYetImplementedMethodException;
-import eu.europa.ec.markt.dss.exception.DSSNullException;
-
-import java.io.Serializable;
-import java.net.URI;
-=======
-import java.io.Serializable;
->>>>>>> 36be15b0
-import java.util.ArrayList;
-import java.util.Arrays;
-import java.util.Date;
-import java.util.List;
-
-public class BLevelParameters implements Serializable {
-
-<<<<<<< HEAD
-=======
-public class BLevelParameters implements Serializable {
->>>>>>> 36be15b0
-
-	/**
-	 * This variable indicates if the Baseline profile's trust anchor policy shall be followed:
-	 * ETSI TS 103 171 V2.1.1 (2012-03)
-	 * 6.2.1 Placement of the signing certificate
-	 * ../..
-	 * it is advised to include at least the unavailable intermediary certificates up to but not including the CAs present in the TSLs,
-	 * ../..
-	 * This rule applies as follows: when -B level is constructed the trust anchor is not included, when -LT level is constructed the trust anchor is included.
-	 * NOTE: when trust anchor baseline profile policy is defined only the certificates previous to the trust anchor are included when -B level is constructed.
-	 */
-	private boolean trustAnchorBPPolicy = true;
-
-	private Date signingDate = new Date();
-
-	/**
-	 * The digest method used to create the digest of the signer's certificate.
-	 */
-	private DigestAlgorithm signingCertificateDigestMethod = DigestAlgorithm.SHA1;
-
-	private List<String> claimedSignerRoles;
-	private List<String> certifiedSignerRoles;
-
-	private Policy signaturePolicy;
-
-	// TODO: move to a CAdES-B specific parameter class
-	private String contentIdentifierPrefix;
-	private String contentIdentifierSuffix;
-
-	private List<String> commitmentTypeIndication;
-	private SignerLocation signerLocation;
-	private String contentHintsType;
-	private String contentHintsDescription;
-
-	/**
-	 * Default constructor
-	 */
-	BLevelParameters() {
-	}
-
-	/**
-	 * Copy constructor.
-	 *
-	 * @param source {@code BLevelParameters} source parameters
-	 */
-	BLevelParameters(final BLevelParameters source) {
-
-		if (source == null) {
-			throw new DSSNullException(BLevelParameters.class);
-		}
-
-		this.trustAnchorBPPolicy = source.trustAnchorBPPolicy;
-		if (source.signaturePolicy != null) {
-			this.signaturePolicy = new Policy(source.signaturePolicy);
-		}
-		this.signingDate = source.signingDate;
-		if (source.claimedSignerRoles != null) {
-			this.claimedSignerRoles = new ArrayList<String>(source.claimedSignerRoles);
-		}
-		if (source.certifiedSignerRoles != null) {
-			this.certifiedSignerRoles = new ArrayList<String>(source.certifiedSignerRoles);
-		}
-
-		this.contentHintsType = source.contentHintsType;
-		this.contentHintsDescription = source.contentHintsDescription;
-
-		this.contentIdentifierPrefix = source.contentIdentifierPrefix;
-		this.contentIdentifierSuffix = source.contentIdentifierSuffix;
-
-		if (source.commitmentTypeIndication != null) {
-			this.commitmentTypeIndication = new ArrayList<String>(source.commitmentTypeIndication);
-		}
-		if (source.signerLocation != null) {
-			this.signerLocation = new SignerLocation(source.signerLocation);
-		}
-	}
-
-	/**
-	 * @return indicates the trust anchor policy shall be used when creating -B and -LT levels
-	 */
-	public boolean isTrustAnchorBPPolicy() {
-		return trustAnchorBPPolicy;
-	}
-
-	/**
-	 * Allows to set the trust anchor policy to use when creating -B and -LT levels.
-	 * NOTE: when trust anchor baseline profile policy is defined only the certificates previous to the trust anchor are included when building -B level.
-	 *
-	 * @param trustAnchorBPPolicy {@code boolean}
-	 */
-	public void setTrustAnchorBPPolicy(boolean trustAnchorBPPolicy) {
-		this.trustAnchorBPPolicy = trustAnchorBPPolicy;
-	}
-
-	/**
-	 * @return the signature policy to use during the signature creation process
-	 */
-	public Policy getSignaturePolicy() {
-
-		return signaturePolicy;
-	}
-
-	/**
-	 * This setter allows to indicate the signature policy to use.
-	 *
-	 * @param signaturePolicy signature policy to use
-	 */
-	public void setSignaturePolicy(final Policy signaturePolicy) {
-
-		this.signaturePolicy = signaturePolicy;
-	}
-
-	/**
-	 * THIS VALUE WILL BE SET AUTOMATICALLY IF LEFT BLANK
-	 * <p/>
-	 * ETSI TS 101 733 V2.2.1 (2013-04)
-	 * <p/>
-	 * 5.10.2 content-identifier Attribute
-	 * The content-identifier attribute provides an identifier for the signed content, for use when a reference may be
-	 * later required to that content; for example, in the content-reference attribute in other signed data sent later. The
-	 * content-identifier shall be a signed attribute.
-	 * content-identifier attribute type values for the ES have an ASN.1 type ContentIdentifier, as defined in
-	 * ESS (RFC 2634 [5]).
-	 * <p/>
-	 * The minimal content-identifier attribute should contain a concatenation of user-specific identification
-	 * information (such as a user name or public keying material identification information), a GeneralizedTime string,
-	 * and a random number.
-	 *
-	 * @return
-	 */
-	public String getContentIdentifierSuffix() {
-		return contentIdentifierSuffix;
-	}
-
-	/**
-	 * @param contentIdentifierSuffix
-	 * @see #getContentIdentifierSuffix()
-	 */
-	public void setContentIdentifierSuffix(String contentIdentifierSuffix) {
-		this.contentIdentifierSuffix = contentIdentifierSuffix;
-	}
-
-	public String getContentHintsType() {
-		return contentHintsType;
-	}
-
-	public void setContentHintsType(String contentHintsType) {
-		this.contentHintsType = contentHintsType;
-	}
-
-	public String getContentHintsDescription() {
-		return contentHintsDescription;
-	}
-
-	public void setContentHintsDescription(String contentHintsDescription) {
-		this.contentHintsDescription = contentHintsDescription;
-	}
-
-	/**
-	 * SignerLocation ::= SEQUENCE { -- at least one of the following shall be present
-	 * countryName [0] DirectoryString OPTIONAL,
-	 * -- As used to name a Country in X.500
-	 * localityName [1] DirectoryString OPTIONAL,
-	 * -- As used to name a locality in X.500
-	 * postalAdddress [2] PostalAddress OPTIONAL }
-	 * PostalAddress ::= SEQUENCE SIZE(1..6) OF DirectoryString
-	 */
-<<<<<<< HEAD
-  public static class SignerLocation implements Serializable {
-=======
-	public static class SignerLocation implements Serializable {
->>>>>>> 36be15b0
-
-		private String country;
-
-		private String locality;
-
-		private List<String> postalAddress = new ArrayList<String>(6);
-
-		/**
-		 * From XAdES standard:
-		 */
-
-		private String postalCode;
-		private String city;
-		private String stateOrProvince;
-
-		public SignerLocation() {
-		}
-
-		public SignerLocation(final SignerLocation signerLocation) {
-
-			country = signerLocation.country;
-			locality = signerLocation.locality;
-			if (signerLocation.postalAddress != null) {
-
-				postalAddress = new ArrayList<String>(signerLocation.postalAddress);
-			}
-			postalCode = signerLocation.postalCode;
-			city = signerLocation.city;
-			stateOrProvince = signerLocation.stateOrProvince;
-		}
-
-		public String getCountry() {
-			return country;
-		}
-
-		public void setCountry(final String country) {
-			this.country = country;
-		}
-
-		public String getLocality() {
-			return locality;
-		}
-
-		public void setLocality(final String locality) {
-			this.locality = locality;
-		}
-
-		public List<String> getPostalAddress() {
-			return postalAddress;
-		}
-
-		public void setPostalAddress(final List<String> postalAddress) {
-			this.postalAddress = postalAddress;
-		}
-
-		public String getPostalCode() {
-			return postalCode;
-		}
-
-		public void setPostalCode(String postalCode) {
-			this.postalCode = postalCode;
-		}
-
-		public String getCity() {
-			return city;
-		}
-
-		public void setCity(String city) {
-			this.city = city;
-		}
-
-		public String getStateOrProvince() {
-			return stateOrProvince;
-		}
-
-		public void setStateOrProvince(String stateOrProvince) {
-			this.stateOrProvince = stateOrProvince;
-		}
-
-		/**
-		 * Adds an address item to the complete address.
-		 *
-		 * @param addressItem
-		 */
-		public void addPostalAddress(final String addressItem) {
-
-			if (postalAddress != null) {
-
-				postalAddress = new ArrayList<String>(6);
-			}
-			postalAddress.add(addressItem);
-		}
-	}
-
-	/**
-	 * This inner class allows to define the signature policy.
-	 */
-	public static class Policy implements Serializable {
-
-		private String id;
-
-		private DigestAlgorithm digestAlgorithm;
-
-		private byte[] digestValue;
-
-		private List<URI> qualifiers = new ArrayList<URI>();
-
-		public Policy() {
-		}
-
-		public Policy(final Policy policy) {
-
-			id = policy.id;
-			digestAlgorithm = policy.digestAlgorithm;
-			digestValue = Arrays.copyOf(policy.digestValue, policy.digestValue.length);
-			qualifiers = new ArrayList<URI>(policy.qualifiers.size());
-			for (URI qualifier : policy.qualifiers) {
-				qualifiers.add(qualifier);
-			}
-		}
-
-		/**
-		 * Get the signature policy (EPES)
-		 *
-		 * @return
-		 */
-		public String getId() {
-			return id;
-		}
-
-		/**
-		 * Set the signature policy (EPES)
-		 *
-		 * @param id
-		 */
-		public void setId(final String id) {
-			this.id = id;
-		}
-
-    /**
-     * Set list of Signature policy qualifiers
-     * Only URI qualifiers are supported
-     *
-     * @param qualifiers List of qualifiers
-     */
-		public void setSigPolicyQualifiers(List<URI> qualifiers) {
-			this.qualifiers = qualifiers;
-		}
-
-    /**
-     * Get list of signature policy qualifiers
-     *
-     * @return qualifiers
-     */
-		public List<URI> getSigPolicyQualifiers() {
-			return qualifiers;
-		}
-
-		/**
-		 * Return the hash algorithm for the signature policy
-		 *
-		 * @return
-		 */
-		public DigestAlgorithm getDigestAlgorithm() {
-			return digestAlgorithm;
-		}
-
-		/**
-		 * Set the hash algorithm for the explicit signature policy
-		 *
-		 * @param digestAlgorithm
-		 */
-		public void setDigestAlgorithm(final DigestAlgorithm digestAlgorithm) {
-			this.digestAlgorithm = digestAlgorithm;
-		}
-
-		/**
-		 * Get the hash value of the explicit signature policy
-		 *
-		 * @return
-		 */
-		public byte[] getDigestValue() {
-			return digestValue;
-		}
-
-		/**
-		 * Set the hash value of implicit signature policy
-		 *
-		 * @param digestValue
-		 */
-		public void setDigestValue(final byte[] digestValue) {
-			this.digestValue = digestValue;
-		}
-
-	}
-
-	/**
-	 * Set the signing date
-	 *
-	 * @param signingDate the value
-	 */
-	public void setSigningDate(final Date signingDate) {
-
-		this.signingDate = signingDate;
-	}
-
-	/**
-	 * Get the signing date
-	 *
-	 * @return the value
-	 */
-	public Date getSigningDate() {
-		return signingDate;
-	}
-
-	/**
-	 * This property is a part of the standard:<br>
-	 * 7.2.2 The SigningCertificate element (101 903 V1.4.2 (2010-12) XAdES)<br>
-	 * The digest method indicates the digest algorithm to be used to calculate the CertDigest element that contains the
-	 * digest for each certificate referenced in the sequence.
-	 *
-	 * @param signingCertificateDigestMethod
-	 */
-	public void setSigningCertificateDigestMethod(final DigestAlgorithm signingCertificateDigestMethod) {
-		this.signingCertificateDigestMethod = signingCertificateDigestMethod;
-	}
-
-	/**
-	 * See {@link #setSigningCertificateDigestMethod(DigestAlgorithm).
-	 *
-	 * @return
-	 */
-	public DigestAlgorithm getSigningCertificateDigestMethod() {
-		return signingCertificateDigestMethod;
-	}
-
-	/**
-	 * Get claimed role
-	 *
-	 * @return the value
-	 */
-	public List<String> getClaimedSignerRoles() {
-		return claimedSignerRoles;
-	}
-
-	/**
-	 * Adds a claimed signer role
-	 *
-	 * @param claimedSignerRole the value
-	 */
-	public void addClaimedSignerRole(final String claimedSignerRole) {
-
-		final boolean empty = DSSUtils.isEmpty(claimedSignerRole);
-		if (empty) {
-
-			throw new DSSNullException(String.class, "claimedSignerRole");
-		}
-		if (claimedSignerRoles == null) {
-
-			claimedSignerRoles = new ArrayList<String>();
-		}
-		claimedSignerRoles.add(claimedSignerRole);
-	}
-
-	public List<String> getCertifiedSignerRoles() {
-		return certifiedSignerRoles;
-	}
-
-	/**
-	 * Adds a certified signer role
-	 *
-	 * @param certifiedSignerRole the value
-	 */
-	public void addCertifiedSignerRole(final String certifiedSignerRole) {
-
-		throw new DSSNotYetImplementedMethodException("eu.europa.ec.markt.dss.parameter.BLevelParameters.addCertifiedSignerRole");
-/*
-        if (certifiedSignerRoles == null) {
-
-            certifiedSignerRoles = new ArrayList<String>();
-        }
-        certifiedSignerRoles.add(certifiedSignerRole);
-*/
-	}
-
-	/**
-	 * ETSI TS 101 733 V2.2.1 (2013-04)
-	 * <p/>
-	 * 5.11.1 commitment-type-indication Attribute
-	 * There may be situations where a signer wants to explicitly indicate to a verifier that by signing the data, it illustrates a
-	 * type of commitment on behalf of the signer. The commitment-type-indication attribute conveys such
-	 * information.
-	 */
-	public List<String> getCommitmentTypeIndications() {
-		return commitmentTypeIndication;
-	}
-
-	public void setCommitmentTypeIndications(List<String> commitmentTypeIndication) {
-		this.commitmentTypeIndication = commitmentTypeIndication;
-	}
-
-	/**
-	 * ETSI TS 101 733 V2.2.1 (2013-04)
-	 * <p/>
-	 * 5.10.2 content-identifier Attribute
-	 * The content-identifier attribute provides an identifier for the signed content, for use when a reference may be
-	 * later required to that content; for example, in the content-reference attribute in other signed data sent later. The
-	 * content-identifier shall be a signed attribute.
-	 * content-identifier attribute type values for the ES have an ASN.1 type ContentIdentifier, as defined in
-	 * ESS (RFC 2634 [5]).
-	 * <p/>
-	 * The minimal content-identifier attribute should contain a concatenation of user-specific identification
-	 * information (such as a user name or public keying material identification information), a GeneralizedTime string,
-	 * and a random number.
-	 *
-	 * @return
-	 */
-	public String getContentIdentifierPrefix() {
-		return contentIdentifierPrefix;
-	}
-
-	/**
-	 * @param contentIdentifierPrefix
-	 * @see #getContentIdentifierPrefix()
-	 */
-	public void setContentIdentifierPrefix(String contentIdentifierPrefix) {
-		this.contentIdentifierPrefix = contentIdentifierPrefix;
-	}
-
-	/**
-	 * ETSI TS 101 733 V2.2.1 (2013-04)
-	 * <p/>
-	 * 5.11.2 signer-location Attribute
-	 * The signer-location attribute specifies a mnemonic for an address associated with the signer at a particular
-	 * geographical (e.g. city) location. The mnemonic is registered in the country in which the signer is located and is used in
-	 * the provision of the Public Telegram Service (according to Recommendation ITU-T F.1 [11]).
-	 * The signer-location attribute shall be a signed attribute.
-	 * <p/>
-	 * The following object identifier identifies the signer-location attribute:
-	 * id-aa-ets-signerLocation OBJECT IDENTIFIER ::= { iso(1) member-body(2)
-	 * us(840) rsadsi(113549) pkcs(1) pkcs-9(9) smime(16) id-aa(2) 17}
-	 * Signer-location attribute values have ASN.1 type SignerLocation:
-	 * SignerLocation ::= SEQUENCE { -- at least one of the following shall be present:
-	 * countryName [0] DirectoryString OPTIONAL,
-	 * -- As used to name a Country in X.500
-	 * localityName [1] DirectoryString OPTIONAL,
-	 * -- As used to name a locality in X.500
-	 * postalAdddress [2] PostalAddress OPTIONAL }
-	 * PostalAddress ::= SEQUENCE SIZE(1..6) OF DirectoryString
-	 *
-	 * @return the location
-	 */
-	public SignerLocation getSignerLocation() {
-		return signerLocation;
-	}
-
-	/**
-	 * @param signerLocation the location to set
-	 */
-	public void setSignerLocation(final SignerLocation signerLocation) {
-		this.signerLocation = signerLocation;
-	}
-
-}
+/*
+ * DSS - Digital Signature Services
+ *
+ * Copyright (C) 2013 European Commission, Directorate-General Internal Market and Services (DG MARKT), B-1049 Bruxelles/Brussel
+ *
+ * Developed by: 2013 ARHS Developments S.A. (rue Nicolas Bové 2B, L-1253 Luxembourg) http://www.arhs-developments.com
+ *
+ * This file is part of the "DSS - Digital Signature Services" project.
+ *
+ * "DSS - Digital Signature Services" is free software: you can redistribute it and/or modify it under the terms of
+ * the GNU Lesser General Public License as published by the Free Software Foundation, either version 2.1 of the
+ * License, or (at your option) any later version.
+ *
+ * DSS is distributed in the hope that it will be useful, but WITHOUT ANY WARRANTY; without even the implied warranty
+ * of MERCHANTABILITY or FITNESS FOR A PARTICULAR PURPOSE.  See the GNU Lesser General Public License for more details.
+ *
+ * You should have received a copy of the GNU Lesser General Public License along with
+ * "DSS - Digital Signature Services".  If not, see <http://www.gnu.org/licenses/>.
+ */
+
+package eu.europa.ec.markt.dss.parameter;
+
+import java.io.Serializable;
+import eu.europa.ec.markt.dss.DSSUtils;
+import eu.europa.ec.markt.dss.DigestAlgorithm;
+import eu.europa.ec.markt.dss.exception.DSSNotYetImplementedMethodException;
+import eu.europa.ec.markt.dss.exception.DSSNullException;
+import java.net.URI;
+import java.util.ArrayList;
+import java.util.Arrays;
+import java.util.Date;
+import java.util.List;
+
+public class BLevelParameters implements Serializable {
+
+	/**
+	 * This variable indicates if the Baseline profile's trust anchor policy shall be followed:
+	 * ETSI TS 103 171 V2.1.1 (2012-03)
+	 * 6.2.1 Placement of the signing certificate
+	 * ../..
+	 * it is advised to include at least the unavailable intermediary certificates up to but not including the CAs present in the TSLs,
+	 * ../..
+	 * This rule applies as follows: when -B level is constructed the trust anchor is not included, when -LT level is constructed the trust anchor is included.
+	 * NOTE: when trust anchor baseline profile policy is defined only the certificates previous to the trust anchor are included when -B level is constructed.
+	 */
+	private boolean trustAnchorBPPolicy = true;
+
+	private Date signingDate = new Date();
+
+	/**
+	 * The digest method used to create the digest of the signer's certificate.
+	 */
+	private DigestAlgorithm signingCertificateDigestMethod = DigestAlgorithm.SHA1;
+
+	private List<String> claimedSignerRoles;
+	private List<String> certifiedSignerRoles;
+
+	private Policy signaturePolicy;
+
+	// TODO: move to a CAdES-B specific parameter class
+	private String contentIdentifierPrefix;
+	private String contentIdentifierSuffix;
+
+	private List<String> commitmentTypeIndication;
+	private SignerLocation signerLocation;
+	private String contentHintsType;
+	private String contentHintsDescription;
+
+	/**
+	 * Default constructor
+	 */
+	BLevelParameters() {
+	}
+
+	/**
+	 * Copy constructor.
+	 *
+	 * @param source {@code BLevelParameters} source parameters
+	 */
+	BLevelParameters(final BLevelParameters source) {
+
+		if (source == null) {
+			throw new DSSNullException(BLevelParameters.class);
+		}
+
+		this.trustAnchorBPPolicy = source.trustAnchorBPPolicy;
+		if (source.signaturePolicy != null) {
+			this.signaturePolicy = new Policy(source.signaturePolicy);
+		}
+		this.signingDate = source.signingDate;
+		if (source.claimedSignerRoles != null) {
+			this.claimedSignerRoles = new ArrayList<String>(source.claimedSignerRoles);
+		}
+		if (source.certifiedSignerRoles != null) {
+			this.certifiedSignerRoles = new ArrayList<String>(source.certifiedSignerRoles);
+		}
+
+		this.contentHintsType = source.contentHintsType;
+		this.contentHintsDescription = source.contentHintsDescription;
+
+		this.contentIdentifierPrefix = source.contentIdentifierPrefix;
+		this.contentIdentifierSuffix = source.contentIdentifierSuffix;
+
+		if (source.commitmentTypeIndication != null) {
+			this.commitmentTypeIndication = new ArrayList<String>(source.commitmentTypeIndication);
+		}
+		if (source.signerLocation != null) {
+			this.signerLocation = new SignerLocation(source.signerLocation);
+		}
+	}
+
+	/**
+	 * @return indicates the trust anchor policy shall be used when creating -B and -LT levels
+	 */
+	public boolean isTrustAnchorBPPolicy() {
+		return trustAnchorBPPolicy;
+	}
+
+	/**
+	 * Allows to set the trust anchor policy to use when creating -B and -LT levels.
+	 * NOTE: when trust anchor baseline profile policy is defined only the certificates previous to the trust anchor are included when building -B level.
+	 *
+	 * @param trustAnchorBPPolicy {@code boolean}
+	 */
+	public void setTrustAnchorBPPolicy(boolean trustAnchorBPPolicy) {
+		this.trustAnchorBPPolicy = trustAnchorBPPolicy;
+	}
+
+	/**
+	 * @return the signature policy to use during the signature creation process
+	 */
+	public Policy getSignaturePolicy() {
+
+		return signaturePolicy;
+	}
+
+	/**
+	 * This setter allows to indicate the signature policy to use.
+	 *
+	 * @param signaturePolicy signature policy to use
+	 */
+	public void setSignaturePolicy(final Policy signaturePolicy) {
+
+		this.signaturePolicy = signaturePolicy;
+	}
+
+	/**
+	 * THIS VALUE WILL BE SET AUTOMATICALLY IF LEFT BLANK
+	 * <p/>
+	 * ETSI TS 101 733 V2.2.1 (2013-04)
+	 * <p/>
+	 * 5.10.2 content-identifier Attribute
+	 * The content-identifier attribute provides an identifier for the signed content, for use when a reference may be
+	 * later required to that content; for example, in the content-reference attribute in other signed data sent later. The
+	 * content-identifier shall be a signed attribute.
+	 * content-identifier attribute type values for the ES have an ASN.1 type ContentIdentifier, as defined in
+	 * ESS (RFC 2634 [5]).
+	 * <p/>
+	 * The minimal content-identifier attribute should contain a concatenation of user-specific identification
+	 * information (such as a user name or public keying material identification information), a GeneralizedTime string,
+	 * and a random number.
+	 *
+	 * @return
+	 */
+	public String getContentIdentifierSuffix() {
+		return contentIdentifierSuffix;
+	}
+
+	/**
+	 * @param contentIdentifierSuffix
+	 * @see #getContentIdentifierSuffix()
+	 */
+	public void setContentIdentifierSuffix(String contentIdentifierSuffix) {
+		this.contentIdentifierSuffix = contentIdentifierSuffix;
+	}
+
+	public String getContentHintsType() {
+		return contentHintsType;
+	}
+
+	public void setContentHintsType(String contentHintsType) {
+		this.contentHintsType = contentHintsType;
+	}
+
+	public String getContentHintsDescription() {
+		return contentHintsDescription;
+	}
+
+	public void setContentHintsDescription(String contentHintsDescription) {
+		this.contentHintsDescription = contentHintsDescription;
+	}
+
+	/**
+	 * SignerLocation ::= SEQUENCE { -- at least one of the following shall be present
+	 * countryName [0] DirectoryString OPTIONAL,
+	 * -- As used to name a Country in X.500
+	 * localityName [1] DirectoryString OPTIONAL,
+	 * -- As used to name a locality in X.500
+	 * postalAdddress [2] PostalAddress OPTIONAL }
+	 * PostalAddress ::= SEQUENCE SIZE(1..6) OF DirectoryString
+	 */
+	public static class SignerLocation implements Serializable {
+
+		private String country;
+
+		private String locality;
+
+		private List<String> postalAddress = new ArrayList<String>(6);
+
+		/**
+		 * From XAdES standard:
+		 */
+
+		private String postalCode;
+		private String city;
+		private String stateOrProvince;
+
+		public SignerLocation() {
+		}
+
+		public SignerLocation(final SignerLocation signerLocation) {
+
+			country = signerLocation.country;
+			locality = signerLocation.locality;
+			if (signerLocation.postalAddress != null) {
+
+				postalAddress = new ArrayList<String>(signerLocation.postalAddress);
+			}
+			postalCode = signerLocation.postalCode;
+			city = signerLocation.city;
+			stateOrProvince = signerLocation.stateOrProvince;
+		}
+
+		public String getCountry() {
+			return country;
+		}
+
+		public void setCountry(final String country) {
+			this.country = country;
+		}
+
+		public String getLocality() {
+			return locality;
+		}
+
+		public void setLocality(final String locality) {
+			this.locality = locality;
+		}
+
+		public List<String> getPostalAddress() {
+			return postalAddress;
+		}
+
+		public void setPostalAddress(final List<String> postalAddress) {
+			this.postalAddress = postalAddress;
+		}
+
+		public String getPostalCode() {
+			return postalCode;
+		}
+
+		public void setPostalCode(String postalCode) {
+			this.postalCode = postalCode;
+		}
+
+		public String getCity() {
+			return city;
+		}
+
+		public void setCity(String city) {
+			this.city = city;
+		}
+
+		public String getStateOrProvince() {
+			return stateOrProvince;
+		}
+
+		public void setStateOrProvince(String stateOrProvince) {
+			this.stateOrProvince = stateOrProvince;
+		}
+
+		/**
+		 * Adds an address item to the complete address.
+		 *
+		 * @param addressItem
+		 */
+		public void addPostalAddress(final String addressItem) {
+
+			if (postalAddress != null) {
+
+				postalAddress = new ArrayList<String>(6);
+			}
+			postalAddress.add(addressItem);
+		}
+	}
+
+	/**
+	 * This inner class allows to define the signature policy.
+	 */
+	public static class Policy implements Serializable {
+
+		private String id;
+
+		private DigestAlgorithm digestAlgorithm;
+
+		private byte[] digestValue;
+
+		private List<URI> qualifiers = new ArrayList<URI>();
+
+		public Policy() {
+		}
+
+		public Policy(final Policy policy) {
+
+			id = policy.id;
+			digestAlgorithm = policy.digestAlgorithm;
+			digestValue = Arrays.copyOf(policy.digestValue, policy.digestValue.length);
+			qualifiers = new ArrayList<URI>(policy.qualifiers.size());
+			for (URI qualifier : policy.qualifiers) {
+				qualifiers.add(qualifier);
+			}
+		}
+
+		/**
+		 * Get the signature policy (EPES)
+		 *
+		 * @return
+		 */
+		public String getId() {
+			return id;
+		}
+
+		/**
+		 * Set the signature policy (EPES)
+		 *
+		 * @param id
+		 */
+		public void setId(final String id) {
+			this.id = id;
+		}
+
+    /**
+     * Set list of Signature policy qualifiers
+     * Only URI qualifiers are supported
+     *
+     * @param qualifiers List of qualifiers
+     */
+		public void setSigPolicyQualifiers(List<URI> qualifiers) {
+			this.qualifiers = qualifiers;
+		}
+
+    /**
+     * Get list of signature policy qualifiers
+     *
+     * @return qualifiers
+     */
+		public List<URI> getSigPolicyQualifiers() {
+			return qualifiers;
+		}
+
+		/**
+		 * Return the hash algorithm for the signature policy
+		 *
+		 * @return
+		 */
+		public DigestAlgorithm getDigestAlgorithm() {
+			return digestAlgorithm;
+		}
+
+		/**
+		 * Set the hash algorithm for the explicit signature policy
+		 *
+		 * @param digestAlgorithm
+		 */
+		public void setDigestAlgorithm(final DigestAlgorithm digestAlgorithm) {
+			this.digestAlgorithm = digestAlgorithm;
+		}
+
+		/**
+		 * Get the hash value of the explicit signature policy
+		 *
+		 * @return
+		 */
+		public byte[] getDigestValue() {
+			return digestValue;
+		}
+
+		/**
+		 * Set the hash value of implicit signature policy
+		 *
+		 * @param digestValue
+		 */
+		public void setDigestValue(final byte[] digestValue) {
+			this.digestValue = digestValue;
+		}
+
+	}
+
+	/**
+	 * Set the signing date
+	 *
+	 * @param signingDate the value
+	 */
+	public void setSigningDate(final Date signingDate) {
+
+		this.signingDate = signingDate;
+	}
+
+	/**
+	 * Get the signing date
+	 *
+	 * @return the value
+	 */
+	public Date getSigningDate() {
+		return signingDate;
+	}
+
+	/**
+	 * This property is a part of the standard:<br>
+	 * 7.2.2 The SigningCertificate element (101 903 V1.4.2 (2010-12) XAdES)<br>
+	 * The digest method indicates the digest algorithm to be used to calculate the CertDigest element that contains the
+	 * digest for each certificate referenced in the sequence.
+	 *
+	 * @param signingCertificateDigestMethod
+	 */
+	public void setSigningCertificateDigestMethod(final DigestAlgorithm signingCertificateDigestMethod) {
+		this.signingCertificateDigestMethod = signingCertificateDigestMethod;
+	}
+
+	/**
+	 * See {@link #setSigningCertificateDigestMethod(DigestAlgorithm).
+	 *
+	 * @return
+	 */
+	public DigestAlgorithm getSigningCertificateDigestMethod() {
+		return signingCertificateDigestMethod;
+	}
+
+	/**
+	 * Get claimed role
+	 *
+	 * @return the value
+	 */
+	public List<String> getClaimedSignerRoles() {
+		return claimedSignerRoles;
+	}
+
+	/**
+	 * Adds a claimed signer role
+	 *
+	 * @param claimedSignerRole the value
+	 */
+	public void addClaimedSignerRole(final String claimedSignerRole) {
+
+		final boolean empty = DSSUtils.isEmpty(claimedSignerRole);
+		if (empty) {
+
+			throw new DSSNullException(String.class, "claimedSignerRole");
+		}
+		if (claimedSignerRoles == null) {
+
+			claimedSignerRoles = new ArrayList<String>();
+		}
+		claimedSignerRoles.add(claimedSignerRole);
+	}
+
+	public List<String> getCertifiedSignerRoles() {
+		return certifiedSignerRoles;
+	}
+
+	/**
+	 * Adds a certified signer role
+	 *
+	 * @param certifiedSignerRole the value
+	 */
+	public void addCertifiedSignerRole(final String certifiedSignerRole) {
+
+		throw new DSSNotYetImplementedMethodException("eu.europa.ec.markt.dss.parameter.BLevelParameters.addCertifiedSignerRole");
+/*
+        if (certifiedSignerRoles == null) {
+
+            certifiedSignerRoles = new ArrayList<String>();
+        }
+        certifiedSignerRoles.add(certifiedSignerRole);
+*/
+	}
+
+	/**
+	 * ETSI TS 101 733 V2.2.1 (2013-04)
+	 * <p/>
+	 * 5.11.1 commitment-type-indication Attribute
+	 * There may be situations where a signer wants to explicitly indicate to a verifier that by signing the data, it illustrates a
+	 * type of commitment on behalf of the signer. The commitment-type-indication attribute conveys such
+	 * information.
+	 */
+	public List<String> getCommitmentTypeIndications() {
+		return commitmentTypeIndication;
+	}
+
+	public void setCommitmentTypeIndications(List<String> commitmentTypeIndication) {
+		this.commitmentTypeIndication = commitmentTypeIndication;
+	}
+
+	/**
+	 * ETSI TS 101 733 V2.2.1 (2013-04)
+	 * <p/>
+	 * 5.10.2 content-identifier Attribute
+	 * The content-identifier attribute provides an identifier for the signed content, for use when a reference may be
+	 * later required to that content; for example, in the content-reference attribute in other signed data sent later. The
+	 * content-identifier shall be a signed attribute.
+	 * content-identifier attribute type values for the ES have an ASN.1 type ContentIdentifier, as defined in
+	 * ESS (RFC 2634 [5]).
+	 * <p/>
+	 * The minimal content-identifier attribute should contain a concatenation of user-specific identification
+	 * information (such as a user name or public keying material identification information), a GeneralizedTime string,
+	 * and a random number.
+	 *
+	 * @return
+	 */
+	public String getContentIdentifierPrefix() {
+		return contentIdentifierPrefix;
+	}
+
+	/**
+	 * @param contentIdentifierPrefix
+	 * @see #getContentIdentifierPrefix()
+	 */
+	public void setContentIdentifierPrefix(String contentIdentifierPrefix) {
+		this.contentIdentifierPrefix = contentIdentifierPrefix;
+	}
+
+	/**
+	 * ETSI TS 101 733 V2.2.1 (2013-04)
+	 * <p/>
+	 * 5.11.2 signer-location Attribute
+	 * The signer-location attribute specifies a mnemonic for an address associated with the signer at a particular
+	 * geographical (e.g. city) location. The mnemonic is registered in the country in which the signer is located and is used in
+	 * the provision of the Public Telegram Service (according to Recommendation ITU-T F.1 [11]).
+	 * The signer-location attribute shall be a signed attribute.
+	 * <p/>
+	 * The following object identifier identifies the signer-location attribute:
+	 * id-aa-ets-signerLocation OBJECT IDENTIFIER ::= { iso(1) member-body(2)
+	 * us(840) rsadsi(113549) pkcs(1) pkcs-9(9) smime(16) id-aa(2) 17}
+	 * Signer-location attribute values have ASN.1 type SignerLocation:
+	 * SignerLocation ::= SEQUENCE { -- at least one of the following shall be present:
+	 * countryName [0] DirectoryString OPTIONAL,
+	 * -- As used to name a Country in X.500
+	 * localityName [1] DirectoryString OPTIONAL,
+	 * -- As used to name a locality in X.500
+	 * postalAdddress [2] PostalAddress OPTIONAL }
+	 * PostalAddress ::= SEQUENCE SIZE(1..6) OF DirectoryString
+	 *
+	 * @return the location
+	 */
+	public SignerLocation getSignerLocation() {
+		return signerLocation;
+	}
+
+	/**
+	 * @param signerLocation the location to set
+	 */
+	public void setSignerLocation(final SignerLocation signerLocation) {
+		this.signerLocation = signerLocation;
+	}
+
+}