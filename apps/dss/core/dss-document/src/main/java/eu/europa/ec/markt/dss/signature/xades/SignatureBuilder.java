--- conflicted
+++ resolved
@@ -1,8 +1,7 @@
 /*
  * DSS - Digital Signature Services
  *
- * Copyright (C) 2013 European Commission, Directorate-General Internal Market and Services (DG MARKT),
- * B-1049 Bruxelles/Brussel
+ * Copyright (C) 2013 European Commission, Directorate-General Internal Market and Services (DG MARKT), B-1049 Bruxelles/Brussel
  *
  * Developed by: 2013 ARHS Developments S.A. (rue Nicolas Bové 2B, L-1253 Luxembourg) http://www.arhs-developments.com
  *
@@ -21,7 +20,23 @@
 
 package eu.europa.ec.markt.dss.signature.xades;
 
-import eu.europa.ec.markt.dss.*;
+import java.security.cert.X509Certificate;
+import java.util.ArrayList;
+import java.util.Date;
+import java.util.List;
+
+import javax.xml.crypto.dsig.XMLSignature;
+import javax.xml.datatype.XMLGregorianCalendar;
+
+import org.w3c.dom.Element;
+import org.w3c.dom.Text;
+
+import eu.europa.ec.markt.dss.DSSUtils;
+import eu.europa.ec.markt.dss.DSSXMLUtils;
+import eu.europa.ec.markt.dss.DigestAlgorithm;
+import eu.europa.ec.markt.dss.EncryptionAlgorithm;
+import eu.europa.ec.markt.dss.SignatureAlgorithm;
+import eu.europa.ec.markt.dss.XAdESNamespaces;
 import eu.europa.ec.markt.dss.exception.DSSException;
 import eu.europa.ec.markt.dss.parameter.BLevelParameters;
 import eu.europa.ec.markt.dss.parameter.DSSReference;
@@ -34,447 +49,46 @@
 import eu.europa.ec.markt.dss.validation102853.TimestampToken;
 import eu.europa.ec.markt.dss.validation102853.TimestampType;
 import eu.europa.ec.markt.dss.validation102853.tsp.TSPSource;
-import org.w3c.dom.Element;
-import org.w3c.dom.Text;
-
-import javax.xml.crypto.dsig.XMLSignature;
-import javax.xml.datatype.XMLGregorianCalendar;
-import java.security.cert.X509Certificate;
-import java.util.ArrayList;
-import java.util.Date;
-import java.util.List;
 
 /**
- * This class implements all the necessary mechanisms to build each form of the XML signature. <p/> <p/> DISCLAIMER:
- * Project owner DG-MARKT.
+ * This class implements all the necessary mechanisms to build each form of the XML signature. <p/> <p/> DISCLAIMER: Project owner DG-MARKT.
  *
  * @author <a href="mailto:dgmarkt.Project-DSS@arhs-developments.com">ARHS Developments</a>
  * @version $Revision: 672 $ - $Date: 2011-05-12 11:59:21 +0200 (Thu, 12 May 2011) $
  */
 public abstract class SignatureBuilder extends XAdESBuilder {
 
-  /**
-   * Indicates if the signature was already built. (Two steps building)
-   */
-  protected boolean built = false;
-
-  /**
-   * This is the reference to the original document to sign
-   */
-  protected DSSDocument detachedDocument;
-
-  protected String signedInfoCanonicalizationMethod;
-  protected String reference2CanonicalizationMethod;
-
-  protected String deterministicId;
-
-  /*
-   * This variable represents the current DOM signature object.
-   */
-  protected Element signatureDom;
-
-  protected Element signedInfoDom;
-  protected Element signatureValueDom;
-  protected Element qualifyingPropertiesDom;
-  protected Element signedPropertiesDom;
-  protected Element signedSignaturePropertiesDom;
-  protected Element signedDataObjectPropertiesDom;
-  protected Element unsignedSignaturePropertiesDom;
-
-  /*
-   * The object encapsulating the Time Stamp Protocol needed to create the level -T, of the signature
+	/**
+	 * Indicates if the signature was already built. (Two steps building)
+	 */
+	protected boolean built = false;
+
+	/**
+	 * This is the reference to the original document to sign
+	 */
+	protected DSSDocument detachedDocument;
+
+	protected String signedInfoCanonicalizationMethod;
+	protected String reference2CanonicalizationMethod;
+
+	protected String deterministicId;
+
+	/*
+	 * This variable represents the current DOM signature object.
+	 */
+	protected Element signatureDom;
+
+	protected Element signedInfoDom;
+	protected Element signatureValueDom;
+	protected Element qualifyingPropertiesDom;
+	protected Element signedPropertiesDom;
+	protected Element signedSignaturePropertiesDom;
+	protected Element signedDataObjectPropertiesDom;
+	protected Element unsignedSignaturePropertiesDom;
+
+	/*
+	 * The object encapsulating the Time Stamp Protocol needed to create the level -T, of the signature
      */
-<<<<<<< HEAD
-  protected TSPSource tspSource;
-
-  /**
-   * Creates the signature according to the packaging
-   *
-   * @param params   The set of parameters relating to the structure and process of the creation or extension of the
-   *                 electronic signature.
-   * @param document The original document to sign.
-   * @return
-   */
-  public static SignatureBuilder getSignatureBuilder(final SignatureParameters params, final DSSDocument document) {
-
-    switch (params.getSignaturePackaging()) {
-      case ENVELOPED:
-        return new EnvelopedSignatureBuilder(params, document);
-      case ENVELOPING:
-        return new EnvelopingSignatureBuilder(params, document);
-      case DETACHED:
-        return new DetachedSignatureBuilder(params, document);
-      default:
-
-        throw new DSSException("Unsupported packaging " + params.getSignaturePackaging());
-    }
-  }
-
-  /**
-   * The default constructor for SignatureBuilder.
-   *
-   * @param params           The set of parameters relating to the structure and process of the creation or extension
-   *                         of the electronic signature.
-   * @param detachedDocument The original document to sign.
-   */
-  public SignatureBuilder(final SignatureParameters params, final DSSDocument detachedDocument) {
-
-    this.params = params;
-    this.detachedDocument = detachedDocument;
-  }
-
-  /**
-   * This is the main method which is called to build the XML signature
-   *
-   * @return A byte array is returned with XML that represents the canonicalized <ds:SignedInfo> segment of signature
-   * . This data are used to define the <ds:SignatureValue>
-   * element.
-   * @throws DSSException
-   */
-  public byte[] build() throws DSSException {
-
-    documentDom = DSSXMLUtils.buildDOM();
-
-    deterministicId = params.getDeterministicId();
-
-
-    final List<DSSReference> references = params.getReferences();
-    if (references == null || references.size() == 0) {
-
-      final List<DSSReference> defaultReferences = createDefaultReferences();
-      // The SignatureParameters object is updated with the default references.
-      params.setReferences(defaultReferences);
-    }
-
-    incorporateSignatureDom();
-
-    incorporateSignedInfo();
-
-    incorporateSignatureValue();
-
-    incorporateKeyInfo();
-
-    incorporateObject();
-
-    /**
-     * We create <ds:Reference> segment only now, because we need first to define the SignedProperties segment to
-     * calculate the digest of references.
-     */
-    incorporateReference1();
-    incorporateReference2();
-
-    // Preparation of SignedInfo
-    byte[] canonicalizedSignedInfo = DSSXMLUtils.canonicalizeSubtree(signedInfoCanonicalizationMethod, signedInfoDom);
-    if (LOG.isTraceEnabled()) {
-      LOG.trace("Canonicalized SignedInfo         --> {}", new String(canonicalizedSignedInfo));
-    }
-    built = true;
-    return canonicalizedSignedInfo;
-  }
-
-  /**
-   * This method creates a new instance of Signature element.
-   */
-  public void incorporateSignatureDom() {
-
-    signatureDom = documentDom.createElementNS(XMLSignature.XMLNS, DS_SIGNATURE);
-    signatureDom.setAttribute(XMLNS_DS, XMLSignature.XMLNS);
-    signatureDom.setAttribute(ID, deterministicId);
-    documentDom.appendChild(signatureDom);
-  }
-
-  public void incorporateSignedInfo() {
-
-    // <ds:SignedInfo>
-    signedInfoDom = DSSXMLUtils.addElement(documentDom, signatureDom, XMLSignature.XMLNS, DS_SIGNED_INFO);
-    incorporateCanonicalizationMethod(signedInfoDom, signedInfoCanonicalizationMethod);
-
-    //<ds:SignatureMethod Algorithm="http://www.w3.org/2001/04/xmldsig-more#rsa-sha256"/>
-    final Element signatureMethod = DSSXMLUtils.addElement(documentDom, signedInfoDom, XMLSignature.XMLNS,
-        DS_SIGNATURE_METHOD);
-    final EncryptionAlgorithm encryptionAlgorithm = params.getEncryptionAlgorithm();
-    final DigestAlgorithm digestAlgorithm = params.getDigestAlgorithm();
-    final SignatureAlgorithm signatureAlgorithm = SignatureAlgorithm.getAlgorithm(encryptionAlgorithm, digestAlgorithm);
-    final String signatureAlgorithmXMLId = signatureAlgorithm.getXMLId();
-    signatureMethod.setAttribute("Algorithm", signatureAlgorithmXMLId);
-  }
-
-  private void incorporateCanonicalizationMethod(final Element parentDom,
-                                                 final String signedInfoCanonicalizationMethod) {
-
-    //<ds:CanonicalizationMethod Algorithm="http://www.w3.org/2001/10/xml-exc-c14n#"/>
-    final Element canonicalizationMethodDom = DSSXMLUtils.addElement(documentDom, parentDom, XMLSignature.XMLNS,
-        DS_CANONICALIZATION_METHOD);
-    canonicalizationMethodDom.setAttribute("Algorithm", signedInfoCanonicalizationMethod);
-  }
-
-  /**
-   * This method incorporates the references other than the one concerning "http://uri.etsi.org/01903#SignedProperties".
-   *
-   * @throws DSSException
-   */
-  protected abstract void incorporateReference1() throws DSSException;
-
-  /**
-   * Creates KeyInfoType JAXB object
-   *
-   * @throws DSSException
-   */
-  protected void incorporateKeyInfo() throws DSSException {
-
-    // <ds:KeyInfo>
-    final Element keyInfoDom = DSSXMLUtils.addElement(documentDom, signatureDom, XMLSignature.XMLNS, DS_KEY_INFO);
-    // <ds:X509Data>
-    final Element x509DataDom = DSSXMLUtils.addElement(documentDom, keyInfoDom, XMLSignature.XMLNS, DS_X509_DATA);
-
-    for (final X509Certificate x509Certificate : params.getCertificateChain()) {
-
-      final byte[] encoded = DSSUtils.getEncoded(x509Certificate);
-      final String base64Encoded = DSSUtils.base64Encode(encoded);
-      // <ds:X509Certificate>...</ds:X509Certificate>
-      DSSXMLUtils.addTextElement(documentDom, x509DataDom, XMLSignature.XMLNS, DS_X509_CERTIFICATE, base64Encoded);
-    }
-  }
-
-  /**
-   * @throws DSSException
-   */
-  protected void incorporateObject() throws DSSException {
-
-    // <ds:Object>
-    final Element objectDom = DSSXMLUtils.addElement(documentDom, signatureDom, XMLSignature.XMLNS, DS_OBJECT);
-
-    // <QualifyingProperties xmlns="http://uri.etsi.org/01903/v1.3.2#"
-    // Target="#sigId-ide5c549340079fe19f3f90f03354a5965">
-    qualifyingPropertiesDom = DSSXMLUtils.addElement(documentDom, objectDom, XAdESNamespaces.XAdES,
-        XADES_QUALIFYING_PROPERTIES);
-    qualifyingPropertiesDom.setAttribute(XMLNS_XADES, XAdESNamespaces.XAdES);
-    qualifyingPropertiesDom.setAttribute(TARGET, "#" + deterministicId);
-
-    incorporateSignedProperties();
-  }
-
-  /**
-   * @throws DSSException
-   */
-  protected void incorporateReference2() throws DSSException {
-
-    // <ds:Reference Type="http://uri.etsi.org/01903#SignedProperties" URI="#xades-ide5c549340079fe19f3f90f03354a5965">
-    final Element reference = DSSXMLUtils.addElement(documentDom, signedInfoDom, XMLSignature.XMLNS, DS_REFERENCE);
-    reference.setAttribute(TYPE, xPathQueryHolder.XADES_SIGNED_PROPERTIES);
-    reference.setAttribute(URI, "#xades-" + deterministicId);
-    // <ds:Transforms>
-    final Element transforms = DSSXMLUtils.addElement(documentDom, reference, XMLSignature.XMLNS, DS_TRANSFORMS);
-    // <ds:Transform Algorithm="http://www.w3.org/2001/10/xml-exc-c14n#"/>
-    final Element transform = DSSXMLUtils.addElement(documentDom, transforms, XMLSignature.XMLNS, DS_TRANSFORM);
-    transform.setAttribute(ALGORITHM, reference2CanonicalizationMethod);
-    // </ds:Transforms>
-
-    // <ds:DigestMethod Algorithm="http://www.w3.org/2001/04/xmlenc#sha256"/>
-    final DigestAlgorithm digestAlgorithm = params.getDigestAlgorithm();
-    incorporateDigestMethod(reference, digestAlgorithm);
-
-    // <ds:DigestValue>b/JEDQH2S1Nfe4Z3GSVtObN34aVB1kMrEbVQZswThfQ=</ds:DigestValue>
-    final byte[] canonicalizedBytes = DSSXMLUtils.canonicalizeSubtree(reference2CanonicalizationMethod,
-        signedPropertiesDom);
-    if (LOG.isTraceEnabled()) {
-      LOG.trace("Canonicalization method  --> {}", signedInfoCanonicalizationMethod);
-      LOG.trace("Canonicalised REF_2      --> {}", new String(canonicalizedBytes));
-    }
-    incorporateDigestValue(reference, digestAlgorithm, new InMemoryDocument(canonicalizedBytes));
-  }
-
-  /**
-   * This method incorporates a reference within the signedInfoDom
-   *
-   * @param reference {@code DSSReference}
-   * @throws DSSException
-   */
-  protected void incorporateReference(final DSSReference reference) throws DSSException {
-
-    final Element referenceDom = DSSXMLUtils.addElement(documentDom, signedInfoDom, XMLSignature.XMLNS, DS_REFERENCE);
-    referenceDom.setAttribute(ID, reference.getId());
-    final String uri = reference.getUri();
-    referenceDom.setAttribute(URI, uri);
-    referenceDom.setAttribute(TYPE, reference.getType());
-
-    final List<DSSTransform> transforms = reference.getTransforms();
-    if (transforms != null) { // Detached signature may not have transformations
-
-      final Element transformsDom = DSSXMLUtils.addElement(documentDom, referenceDom, XMLSignature.XMLNS,
-          DS_TRANSFORMS);
-      for (final DSSTransform transform : transforms) {
-
-        final Element transformDom = DSSXMLUtils.addElement(documentDom, transformsDom, XMLSignature.XMLNS,
-            DS_TRANSFORM);
-        transformDom.setAttribute(ALGORITHM, transform.getAlgorithm());
-        final String elementName = transform.getElementName();
-        if (elementName != null && !elementName.isEmpty()) {
-
-          final String namespace = transform.getNamespace();
-          final String textContent = transform.getTextContent();
-          DSSXMLUtils.addTextElement(documentDom, transformDom, namespace, elementName, textContent);
-        }
-      }
-    }
-    // <ds:DigestMethod Algorithm="http://www.w3.org/2001/04/xmlenc#sha256"/>
-    final DigestAlgorithm digestAlgorithm = reference.getDigestMethodAlgorithm();
-    incorporateDigestMethod(referenceDom, digestAlgorithm);
-
-    final DSSDocument canonicalizedDocument = canonicalizeReference(reference);
-    if (LOG.isTraceEnabled()) {
-      LOG.trace("Canonicalization method  -->" + signedInfoCanonicalizationMethod);
-      LOG.trace("Canonicalized REF_1      --> " + new String(canonicalizedDocument.getBytes()));
-    }
-    incorporateDigestValue(referenceDom, digestAlgorithm, canonicalizedDocument);
-  }
-
-  /**
-   * When the user does not want to create its own reference (only when signing one contents) the default one must be
-   * created.
-   *
-   * @return {@code List} of {@code DSSReference}
-   */
-  protected abstract List<DSSReference> createDefaultReferences();
-
-  /**
-   * This method canonicalize the given reference
-   *
-   * @param reference {@code DSSReference} to be canonicalized
-   * @return {@code DSSDocument}
-   */
-  protected abstract DSSDocument canonicalizeReference(final DSSReference reference);
-
-  /**
-   * @return
-   */
-  protected void incorporateSignatureValue() {
-
-    signatureValueDom = DSSXMLUtils.addElement(documentDom, signatureDom, XMLSignature.XMLNS, DS_SIGNATURE_VALUE);
-    signatureValueDom.setAttribute("Id", "value-" + deterministicId);
-  }
-
-  /**
-   * Creates the SignedProperties DOM object element.
-   *
-   * @throws DSSException
-   */
-  protected void incorporateSignedProperties() throws DSSException {
-
-    // <SignedProperties Id="xades-ide5c549340079fe19f3f90f03354a5965">
-    signedPropertiesDom = DSSXMLUtils.addElement(documentDom, qualifyingPropertiesDom, XAdESNamespaces.XAdES,
-        XADES_SIGNED_PROPERTIES);
-    signedPropertiesDom.setAttribute(ID, "xades-" + deterministicId);
-
-    incorporateSignedSignatureProperties();
-  }
-
-  /**
-   * Creates the SignedSignatureProperties DOM object element.
-   *
-   * @throws DSSException
-   */
-  protected void incorporateSignedSignatureProperties() throws DSSException {
-
-    // <SignedSignatureProperties>
-    signedSignaturePropertiesDom = DSSXMLUtils.addElement(documentDom, signedPropertiesDom, XAdESNamespaces.XAdES,
-        XADES_SIGNED_SIGNATURE_PROPERTIES);
-
-    incorporateSigningTime();
-
-    incorporateSigningCertificate();
-
-    incorporateSignedDataObjectProperties();
-
-    incorporateSignerRole();
-
-    incorporateSignatureProductionPlace();
-
-    incorporateCommitmentTypeIndications();
-
-    incorporatePolicy();
-  }
-
-  private void incorporatePolicy() {
-
-    final BLevelParameters.Policy signaturePolicy = params.bLevel().getSignaturePolicy();
-    if (signaturePolicy != null && signaturePolicy.getId() != null) {
-
-      final Element signaturePolicyIdentifierDom = DSSXMLUtils
-          .addElement(documentDom, signedSignaturePropertiesDom, XAdESNamespaces.XAdES,
-              XADES_SIGNATURE_POLICY_IDENTIFIER);
-      final Element signaturePolicyIdDom = DSSXMLUtils.addElement(documentDom, signaturePolicyIdentifierDom,
-          XAdESNamespaces.XAdES, XADES_SIGNATURE_POLICY_ID);
-      if ("".equals(signaturePolicy.getId())) { // implicit
-
-        final Element signaturePolicyImpliedDom = DSSXMLUtils.addElement(documentDom, signaturePolicyIdDom,
-            XAdESNamespaces.XAdES, XADES_SIGNATURE_POLICY_IMPLIED);
-      } else { // explicit
-
-        final Element sigPolicyIdDom = DSSXMLUtils.addElement(documentDom, signaturePolicyIdDom,
-            XAdESNamespaces.XAdES, XADES_SIG_POLICY_ID);
-
-        final String signaturePolicyId = signaturePolicy.getId();
-        DSSXMLUtils.addTextElement(documentDom, sigPolicyIdDom, XAdESNamespaces.XAdES, XADES_IDENTIFIER,
-            signaturePolicyId);
-
-        if (signaturePolicy.getDigestAlgorithm() != null && signaturePolicy.getDigestValue() != null) {
-
-          final Element sigPolicyHashDom = DSSXMLUtils.addElement(documentDom, signaturePolicyIdDom,
-              XAdESNamespaces.XAdES, XADES_SIG_POLICY_HASH);
-
-          // <ds:DigestMethod Algorithm="http://www.w3.org/2001/04/xmlenc#sha256"/>
-          final DigestAlgorithm digestAlgorithm = signaturePolicy.getDigestAlgorithm();
-          incorporateDigestMethod(sigPolicyHashDom, digestAlgorithm);
-
-          final byte[] hashValue = signaturePolicy.getDigestValue();
-          final String bas64EncodedHashValue = DSSUtils.base64Encode(hashValue);
-          DSSXMLUtils.addTextElement(documentDom, sigPolicyHashDom, XMLSignature.XMLNS, DS_DIGEST_VALUE,
-              bas64EncodedHashValue);
-        }
-      }
-    }
-  }
-
-  /**
-   * Creates SigningTime DOM object element.
-   */
-  private void incorporateSigningTime() {
-
-    final Date signingDate = params.bLevel().getSigningDate();
-    final XMLGregorianCalendar xmlGregorianCalendar = DSSXMLUtils.createXMLGregorianCalendar(signingDate);
-    final String xmlSigningTime = xmlGregorianCalendar.toXMLFormat();
-
-    // <SigningTime>2013-11-23T11:22:52Z</SigningTime>
-    final Element signingTimeDom = documentDom.createElementNS(XAdESNamespaces.XAdES, XADES_SIGNING_TIME);
-    signedSignaturePropertiesDom.appendChild(signingTimeDom);
-    final Text textNode = documentDom.createTextNode(xmlSigningTime);
-    signingTimeDom.appendChild(textNode);
-  }
-
-  /**
-   * Creates SigningCertificate building block DOM object:
-   * <p/>
-   * <SigningCertificate> <Cert> <CertDigest> <ds:DigestMethod Algorithm="http://www.w3.org/2000/09/xmldsig#sha1"/>
-   * <ds:DigestValue>fj8SJujSXU4fi342bdtiKVbglA0=</ds:DigestValue>
-   * </CertDigest> <IssuerSerial> <ds:X509IssuerName>CN=ICA A,O=DSS,
-   * C=AA</ds:X509IssuerName> <ds:X509SerialNumber>4</ds:X509SerialNumber> </IssuerSerial> </Cert>
-   * </SigningCertificate>
-   */
-  private void incorporateSigningCertificate() {
-
-    final Element signingCertificateDom = DSSXMLUtils.addElement(documentDom, signedSignaturePropertiesDom,
-        XAdESNamespaces.XAdES, XADES_SIGNING_CERTIFICATE);
-
-    final List<X509Certificate> certificates = new ArrayList<X509Certificate>();
-
-    final X509Certificate signingCertificate = params.getSigningCertificate();
-    if (signingCertificate != null) {
-      certificates.add(signingCertificate);
-    }
-    incorporateCertificateRef(signingCertificateDom, certificates);
-  }
-=======
 	protected TSPSource tspSource;
 
 	/**
@@ -946,234 +560,103 @@
 	}
 
 	private void incorporateSignatureProductionPlace() {
->>>>>>> 849943bb
-
-  /**
-   * This method incorporates the SignedDataObjectProperties DOM element <SignedDataObjectProperties> ..
-   * .<DataObjectFormat ObjectReference="#detached-ref-id">
-   * ......<MimeType>text/plain</MimeType> ...</DataObjectFormat> </SignedDataObjectProperties>
-   */
-  private void incorporateSignedDataObjectProperties() {
-
-    signedDataObjectPropertiesDom = DSSXMLUtils.addElement(documentDom, signedPropertiesDom, XAdESNamespaces.XAdES,
-        XADES_SIGNED_DATA_OBJECT_PROPERTIES);
-
-    final List<DSSReference> references = params.getReferences();
-    for (final DSSReference reference : references) {
-
-      final String dataObjectFormatObjectReference = "#" + reference.getId();
-      MimeType dataObjectFormatMimeType = getReferenceMimeType(reference);
-
-      final Element dataObjectFormatDom = DSSXMLUtils.addElement(documentDom, signedDataObjectPropertiesDom,
-          XAdESNamespaces.XAdES, XADES_DATA_OBJECT_FORMAT);
-      dataObjectFormatDom.setAttribute("ObjectReference", dataObjectFormatObjectReference);
-
-      final Element mimeTypeDom = DSSXMLUtils.addElement(documentDom, dataObjectFormatDom, XAdESNamespaces.XAdES,
-          XADES_MIME_TYPE);
-      DSSXMLUtils.setTextNode(documentDom, mimeTypeDom, dataObjectFormatMimeType.getCode());
-    }
-
-    incorporateContentTimestamps();
-  }
-
-  protected MimeType getReferenceMimeType(final DSSReference reference) {
-
-    MimeType dataObjectFormatMimeType = reference.getContents().getMimeType();
-    if (dataObjectFormatMimeType == null) {
-      dataObjectFormatMimeType = MimeType.BINARY;
-    }
-    return dataObjectFormatMimeType;
-  }
-
-  /**
-   * This method incorporate the content-timestamps within the signature being created.
-   */
-  private void incorporateContentTimestamps() {
-
-    final List<TimestampToken> contentTimestamps = params.getContentTimestamps();
-    if (contentTimestamps == null) {
-      return;
-    }
-    Element allDataObjectsTimestampDom = null;
-    Element individualDataObjectsTimestampDom = null;
-    for (final TimestampToken contentTimestamp : contentTimestamps) {
-
-      final TimestampType timeStampType = contentTimestamp.getTimeStampType();
-      if (TimestampType.ALL_DATA_OBJECTS_TIMESTAMP.equals(timeStampType)) {
-
-        if (allDataObjectsTimestampDom == null) {
-
-          allDataObjectsTimestampDom = DSSXMLUtils.addElement(documentDom, signedDataObjectPropertiesDom,
-              XAdESNamespaces.XAdES, XADES_ALL_DATA_OBJECTS_TIME_STAMP);
-        }
-        addTimestamp(allDataObjectsTimestampDom, contentTimestamp);
-
-      } else if (TimestampType.INDIVIDUAL_DATA_OBJECTS_TIMESTAMP.equals(timeStampType)) {
-
-        if (individualDataObjectsTimestampDom == null) {
-
-          individualDataObjectsTimestampDom = DSSXMLUtils
-              .addElement(documentDom, signedDataObjectPropertiesDom, XAdESNamespaces.XAdES,
-                  XADES_INDIVIDUAL_DATA_OBJECTS_TIME_STAMP);
-        }
-        addTimestamp(individualDataObjectsTimestampDom, contentTimestamp);
-      }
-    }
-  }
-
-  /**
-   * This method incorporates the signer claimed roleType into signed signature properties.
-   */
-  private void incorporateSignerRole() {
-
-    final List<String> claimedSignerRoles = params.bLevel().getClaimedSignerRoles();
-    final List<String> certifiedSignerRoles = params.bLevel().getCertifiedSignerRoles();
-    if (claimedSignerRoles != null || certifiedSignerRoles != null) {
-
-      final Element signerRoleDom = DSSXMLUtils.addElement(documentDom, signedSignaturePropertiesDom,
-          XAdESNamespaces.XAdES, XADES_SIGNER_ROLE);
-
-      if (claimedSignerRoles != null && !claimedSignerRoles.isEmpty()) {
-
-        final Element claimedRolesDom = DSSXMLUtils.addElement(documentDom, signerRoleDom, XAdESNamespaces.XAdES,
-            XADES_CLAIMED_ROLES);
-        addRoles(claimedSignerRoles, claimedRolesDom, "xades:ClaimedRole");
-      }
-
-      if (certifiedSignerRoles != null && !certifiedSignerRoles.isEmpty()) {
-
-        final Element certifiedRolesDom = DSSXMLUtils.addElement(documentDom, signerRoleDom, XAdESNamespaces.XAdES,
-            XADES_CERTIFIED_ROLES);
-        addRoles(certifiedSignerRoles, certifiedRolesDom, "xades:CertifiedRole");
-      }
-    }
-
-  }
-
-  private void addRoles(final List<String> signerRoles, final Element rolesDom, final String roleType) {
-
-    for (final String signerRole : signerRoles) {
-
-      final Element roleDom = DSSXMLUtils.addElement(documentDom, rolesDom, XAdESNamespaces.XAdES, roleType);
-      DSSXMLUtils.setTextNode(documentDom, roleDom, signerRole);
-    }
-  }
-
-  private void incorporateSignatureProductionPlace() {
-
-    final BLevelParameters.SignerLocation signatureProductionPlace = params.bLevel().getSignerLocation();
-    if (signatureProductionPlace != null) {
-
-      final Element signatureProductionPlaceDom = DSSXMLUtils.addElement(documentDom, signedSignaturePropertiesDom,
-          XAdESNamespaces.XAdES, XADES_SIGNATURE_PRODUCTION_PLACE);
-
-      final String city = signatureProductionPlace.getCity();
-      if (city != null) {
-        DSSXMLUtils.addTextElement(documentDom, signatureProductionPlaceDom, XAdESNamespaces.XAdES, XADES_CITY, city);
-      }
-
-      final String postalCode = signatureProductionPlace.getPostalCode();
-      if (postalCode != null) {
-        DSSXMLUtils.addTextElement(documentDom, signatureProductionPlaceDom, XAdESNamespaces.XAdES,
-            XADES_POSTAL_CODE, postalCode);
-      }
-
-      final String stateOrProvince = signatureProductionPlace.getStateOrProvince();
-      if (stateOrProvince != null) {
-        DSSXMLUtils.addTextElement(documentDom, signatureProductionPlaceDom, XAdESNamespaces.XAdES,
-            XADES_STATE_OR_PROVINCE, stateOrProvince);
-      }
-
-      final String country = signatureProductionPlace.getCountry();
-      if (country != null) {
-        DSSXMLUtils.addTextElement(documentDom, signatureProductionPlaceDom, XAdESNamespaces.XAdES,
-            XADES_COUNTRY_NAME, country);
-      }
-    }
-  }
-
-  /**
-   * Below follows the schema definition for this element. <xsd:element name="CommitmentTypeIndication"
-   * type="CommitmentTypeIndicationType"/>
-   * <p/>
-   * <xsd:complexType name="CommitmentTypeIndicationType"> ...<xsd:sequence> ......<xsd:element
-   * name="CommitmentTypeId" type="ObjectIdentifierType"/> ......<xsd:choice>
-   * .........<xsd:element name="ObjectReference" type="xsd:anyURI" maxOccurs="unbounded"/> .........< xsd:element
-   * name="AllSignedDataObjects"/> ......</xsd:choice>
-   * ......<xsd:element name="CommitmentTypeQualifiers" type="CommitmentTypeQualifiersListType" minOccurs="0"/> ..
-   * .</xsd:sequence> </xsd:complexType> <xsd:complexType
-   * name="CommitmentTypeQualifiersListType"> ...<xsd:sequence> ......<xsd:element name="CommitmentTypeQualifier"
-   * type="AnyType" minOccurs="0" maxOccurs="unbounded"/>
-   * ...</xsd:sequence> </xsd:complexType>
-   */
-  private void incorporateCommitmentTypeIndications() {
-
-    final List<String> commitmentTypeIndications = params.bLevel().getCommitmentTypeIndications();
-    if (commitmentTypeIndications != null) {
-
-      final Element commitmentTypeIndicationDom = DSSXMLUtils.addElement(documentDom, signedDataObjectPropertiesDom,
-          XAdESNamespaces.XAdES, XADES_COMMITMENT_TYPE_INDICATION);
-
-      final Element commitmentTypeIdDom = DSSXMLUtils.addElement(documentDom, commitmentTypeIndicationDom,
-          XAdESNamespaces.XAdES, XADES_COMMITMENT_TYPE_ID);
-
-      for (final String commitmentTypeIndication : commitmentTypeIndications) {
-
-        DSSXMLUtils.addTextElement(documentDom, commitmentTypeIdDom, XAdESNamespaces.XAdES, XADES_IDENTIFIER,
-            commitmentTypeIndication);
-      }
-      //final Element objectReferenceDom = DSSXMLUtils.addElement(documentDom, commitmentTypeIndicationDom, XADES,
-      // "ObjectReference");
-      // or
-      final Element allSignedDataObjectsDom = DSSXMLUtils.addElement(documentDom, commitmentTypeIndicationDom,
-          XAdESNamespaces.XAdES, XADES_ALL_SIGNED_DATA_OBJECTS);
-
-      //final Element commitmentTypeQualifiersDom = DSSXMLUtils.addElement(documentDom, commitmentTypeIndicationDom,
-      // XADES, "CommitmentTypeQualifiers");
-    }
-  }
-
-  /**
-   * Adds signature value to the signature and returns XML signature (InMemoryDocument)
-   *
-   * @param signatureValue - Encoded value of the signature
-   * @return
-   * @throws DSSException
-   */
-  public abstract DSSDocument signDocument(final byte[] signatureValue) throws DSSException;
-
-  /**
-   * Adds the content of a timestamp into a given timestamp element
-   *
-   * @param timestampElement
-   */
-  protected void addTimestamp(final Element timestampElement, final TimestampToken token) {
-
-    //List<TimestampInclude> includes, String canonicalizationMethod, TimestampToken encapsulatedTimestamp) {
-    //add includes: URI + referencedData = "true"
-    //add canonicalizationMethod: Algorithm
-    //add encapsulatedTimestamp: Encoding, Id, while its textContent is the base64 encoding of the data to digest
-    final List<TimestampInclude> includes = token.getTimestampIncludes();
-    if (includes != null) {
-
-      for (final TimestampInclude include : includes) {
-
-        final Element timestampIncludeElement = documentDom.createElementNS(XAdESNamespaces.XAdES, XADES_INCLUDE);
-        timestampIncludeElement.setAttribute(URI, "#" + include.getURI());
-        timestampIncludeElement.setAttribute("referencedData", "true");
-        timestampElement.appendChild(timestampIncludeElement);
-      }
-    }
-    final Element canonicalizationMethodElement = documentDom.createElementNS(XMLSignature.XMLNS,
-        DS_CANONICALIZATION_METHOD);
-    canonicalizationMethodElement.setAttribute(ALGORITHM, token.getCanonicalizationMethod());
-
-    timestampElement.appendChild(canonicalizationMethodElement);
-
-    Element encapsulatedTimestampElement = documentDom.createElementNS(XAdESNamespaces.XAdES,
-        XADES_ENCAPSULATED_TIME_STAMP);
-    encapsulatedTimestampElement.setTextContent(DSSUtils.base64Encode(token.getEncoded()));
-
-    timestampElement.appendChild(encapsulatedTimestampElement);
-  }
+
+		final BLevelParameters.SignerLocation signatureProductionPlace = params.bLevel().getSignerLocation();
+		if (signatureProductionPlace != null) {
+
+			final Element signatureProductionPlaceDom = DSSXMLUtils.addElement(documentDom, signedSignaturePropertiesDom, XAdESNamespaces.XAdES, XADES_SIGNATURE_PRODUCTION_PLACE);
+
+			final String city = signatureProductionPlace.getCity();
+			if (city != null) {
+				DSSXMLUtils.addTextElement(documentDom, signatureProductionPlaceDom, XAdESNamespaces.XAdES, XADES_CITY, city);
+			}
+
+			final String postalCode = signatureProductionPlace.getPostalCode();
+			if (postalCode != null) {
+				DSSXMLUtils.addTextElement(documentDom, signatureProductionPlaceDom, XAdESNamespaces.XAdES, XADES_POSTAL_CODE, postalCode);
+			}
+
+			final String stateOrProvince = signatureProductionPlace.getStateOrProvince();
+			if (stateOrProvince != null) {
+				DSSXMLUtils.addTextElement(documentDom, signatureProductionPlaceDom, XAdESNamespaces.XAdES, XADES_STATE_OR_PROVINCE, stateOrProvince);
+			}
+
+			final String country = signatureProductionPlace.getCountry();
+			if (country != null) {
+				DSSXMLUtils.addTextElement(documentDom, signatureProductionPlaceDom, XAdESNamespaces.XAdES, XADES_COUNTRY_NAME, country);
+			}
+		}
+	}
+
+	/**
+	 * Below follows the schema definition for this element. <xsd:element name="CommitmentTypeIndication" type="CommitmentTypeIndicationType"/>
+	 * <p/>
+	 * <xsd:complexType name="CommitmentTypeIndicationType"> ...<xsd:sequence> ......<xsd:element name="CommitmentTypeId" type="ObjectIdentifierType"/> ......<xsd:choice>
+	 * .........<xsd:element name="ObjectReference" type="xsd:anyURI" maxOccurs="unbounded"/> .........< xsd:element name="AllSignedDataObjects"/> ......</xsd:choice>
+	 * ......<xsd:element name="CommitmentTypeQualifiers" type="CommitmentTypeQualifiersListType" minOccurs="0"/> ...</xsd:sequence> </xsd:complexType> <xsd:complexType
+	 * name="CommitmentTypeQualifiersListType"> ...<xsd:sequence> ......<xsd:element name="CommitmentTypeQualifier" type="AnyType" minOccurs="0" maxOccurs="unbounded"/>
+	 * ...</xsd:sequence> </xsd:complexType>
+	 */
+	private void incorporateCommitmentTypeIndications() {
+
+		final List<String> commitmentTypeIndications = params.bLevel().getCommitmentTypeIndications();
+		if (commitmentTypeIndications != null) {
+
+			final Element commitmentTypeIndicationDom = DSSXMLUtils.addElement(documentDom, signedDataObjectPropertiesDom, XAdESNamespaces.XAdES, XADES_COMMITMENT_TYPE_INDICATION);
+
+			final Element commitmentTypeIdDom = DSSXMLUtils.addElement(documentDom, commitmentTypeIndicationDom, XAdESNamespaces.XAdES, XADES_COMMITMENT_TYPE_ID);
+
+			for (final String commitmentTypeIndication : commitmentTypeIndications) {
+
+				DSSXMLUtils.addTextElement(documentDom, commitmentTypeIdDom, XAdESNamespaces.XAdES, XADES_IDENTIFIER, commitmentTypeIndication);
+			}
+			//final Element objectReferenceDom = DSSXMLUtils.addElement(documentDom, commitmentTypeIndicationDom, XADES, "ObjectReference");
+			// or
+			final Element allSignedDataObjectsDom = DSSXMLUtils.addElement(documentDom, commitmentTypeIndicationDom, XAdESNamespaces.XAdES, XADES_ALL_SIGNED_DATA_OBJECTS);
+
+			//final Element commitmentTypeQualifiersDom = DSSXMLUtils.addElement(documentDom, commitmentTypeIndicationDom, XADES, "CommitmentTypeQualifiers");
+		}
+	}
+
+	/**
+	 * Adds signature value to the signature and returns XML signature (InMemoryDocument)
+	 *
+	 * @param signatureValue - Encoded value of the signature
+	 * @return
+	 * @throws DSSException
+	 */
+	public abstract DSSDocument signDocument(final byte[] signatureValue) throws DSSException;
+
+	/**
+	 * Adds the content of a timestamp into a given timestamp element
+	 *
+	 * @param timestampElement
+	 */
+	protected void addTimestamp(final Element timestampElement, final TimestampToken token) {
+
+		//List<TimestampInclude> includes, String canonicalizationMethod, TimestampToken encapsulatedTimestamp) {
+		//add includes: URI + referencedData = "true"
+		//add canonicalizationMethod: Algorithm
+		//add encapsulatedTimestamp: Encoding, Id, while its textContent is the base64 encoding of the data to digest
+		final List<TimestampInclude> includes = token.getTimestampIncludes();
+		if (includes != null) {
+
+			for (final TimestampInclude include : includes) {
+
+				final Element timestampIncludeElement = documentDom.createElementNS(XAdESNamespaces.XAdES, XADES_INCLUDE);
+				timestampIncludeElement.setAttribute(URI, "#" + include.getURI());
+				timestampIncludeElement.setAttribute("referencedData", "true");
+				timestampElement.appendChild(timestampIncludeElement);
+			}
+		}
+		final Element canonicalizationMethodElement = documentDom.createElementNS(XMLSignature.XMLNS, DS_CANONICALIZATION_METHOD);
+		canonicalizationMethodElement.setAttribute(ALGORITHM, token.getCanonicalizationMethod());
+
+		timestampElement.appendChild(canonicalizationMethodElement);
+
+		Element encapsulatedTimestampElement = documentDom.createElementNS(XAdESNamespaces.XAdES, XADES_ENCAPSULATED_TIME_STAMP);
+		encapsulatedTimestampElement.setTextContent(DSSUtils.base64Encode(token.getEncoded()));
+
+		timestampElement.appendChild(encapsulatedTimestampElement);
+	}
 }