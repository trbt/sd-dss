/*
 * DSS - Digital Signature Services
 *
 * Copyright (C) 2013 European Commission, Directorate-General Internal Market and Services (DG MARKT), B-1049 Bruxelles/Brussel
 *
 * Developed by: 2013 ARHS Developments S.A. (rue Nicolas Bové 2B, L-1253 Luxembourg) http://www.arhs-developments.com
 *
 * This file is part of the "DSS - Digital Signature Services" project.
 *
 * "DSS - Digital Signature Services" is free software: you can redistribute it and/or modify it under the terms of
 * the GNU Lesser General Public License as published by the Free Software Foundation, either version 2.1 of the
 * License, or (at your option) any later version.
 *
 * DSS is distributed in the hope that it will be useful, but WITHOUT ANY WARRANTY; without even the implied warranty
 * of MERCHANTABILITY or FITNESS FOR A PARTICULAR PURPOSE.  See the GNU Lesser General Public License for more details.
 *
 * You should have received a copy of the GNU Lesser General Public License along with
 * "DSS - Digital Signature Services".  If not, see <http://www.gnu.org/licenses/>.
 */

package eu.europa.ec.markt.dss.parameter;

<<<<<<< HEAD
=======
import java.io.Serializable;
import java.security.cert.X509Certificate;

>>>>>>> 36be15b0
import eu.europa.ec.markt.dss.exception.DSSNullException;

import java.io.Serializable;
import java.security.cert.X509Certificate;

/**
 * This class represent an element of the certificate chain. Each element is composed of a {@code X509Certificate} and a {@code boolean} value idicating if the certificate must be
 * part of the signing certificate signed attribute.
 * <p/>
 * DISCLAIMER: Project owner DG-MARKT.
 *
 * @author <a href="mailto:dgmarkt.Project-DSS@arhs-developments.com">ARHS Developments</a>
 * @version $Revision: 1016 $ - $Date: 2011-06-17 15:30:45 +0200 (Fri, 17 Jun 2011) $
 */
<<<<<<< HEAD
public class ChainCertificate implements Serializable{
=======
public class ChainCertificate implements Serializable {
>>>>>>> 36be15b0

	private X509Certificate x509Certificate;
	private boolean signedAttribute;

	/**
	 * This is the default constructor.
	 *
	 * @param x509Certificate encapsulated {@code X509Certificate}
	 */
	public ChainCertificate(final X509Certificate x509Certificate) {

		if (x509Certificate == null) {
			throw new DSSNullException(X509Certificate.class);
		}
		this.x509Certificate = x509Certificate;
	}

	/**
	 * This is the full constructor associating the {@code X509Certificate} and the information indicating if the certificate must be added to the signing certificate signed
	 * attribute.
	 *
	 * @param x509Certificate encapsulated {@code X509Certificate}
	 * @param signedAttribute indicated if the certificate must be part of the signing certificate signed attribute
	 */
	public ChainCertificate(final X509Certificate x509Certificate, final boolean signedAttribute) {

		this(x509Certificate);
		this.signedAttribute = signedAttribute;
	}

	public X509Certificate getX509Certificate() {
		return x509Certificate;
	}

	public void setX509Certificate(final X509Certificate x509Certificate) {
		this.x509Certificate = x509Certificate;
	}

	public boolean isSignedAttribute() {
		return signedAttribute;
	}

	public void setSignedAttribute(final boolean signedAttribute) {
		this.signedAttribute = signedAttribute;
	}

	@Override
	public boolean equals(final Object o) {

		if (this == o) {
			return true;
		}
		if (o == null || getClass() != o.getClass()) {
			return false;
		}
		final ChainCertificate that = (ChainCertificate) o;
		if (!x509Certificate.equals(that.x509Certificate)) {
			return false;
		}
		return true;
	}

	@Override
	public int hashCode() {
		return x509Certificate.hashCode();
	}
}<|MERGE_RESOLUTION|>--- conflicted
+++ resolved
@@ -20,16 +20,11 @@
 
 package eu.europa.ec.markt.dss.parameter;
 
-<<<<<<< HEAD
-=======
-import java.io.Serializable;
 import java.security.cert.X509Certificate;
 
->>>>>>> 36be15b0
 import eu.europa.ec.markt.dss.exception.DSSNullException;
 
 import java.io.Serializable;
-import java.security.cert.X509Certificate;
 
 /**
  * This class represent an element of the certificate chain. Each element is composed of a {@code X509Certificate} and a {@code boolean} value idicating if the certificate must be
@@ -40,11 +35,7 @@
  * @author <a href="mailto:dgmarkt.Project-DSS@arhs-developments.com">ARHS Developments</a>
  * @version $Revision: 1016 $ - $Date: 2011-06-17 15:30:45 +0200 (Fri, 17 Jun 2011) $
  */
-<<<<<<< HEAD
-public class ChainCertificate implements Serializable{
-=======
 public class ChainCertificate implements Serializable {
->>>>>>> 36be15b0
 
 	private X509Certificate x509Certificate;
 	private boolean signedAttribute;
