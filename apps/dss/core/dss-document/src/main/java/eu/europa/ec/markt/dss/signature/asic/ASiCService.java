/*
 * DSS - Digital Signature Services
 *
 * Copyright (C) 2013 European Commission, Directorate-General Internal Market and Services (DG MARKT),
 * B-1049 Bruxelles/Brussel
 *
 * Developed by: 2013 ARHS Developments S.A. (rue Nicolas Bové 2B, L-1253 Luxembourg) http://www.arhs-developments.com
 *
 * This file is part of the "DSS - Digital Signature Services" project.
 *
 * "DSS - Digital Signature Services" is free software: you can redistribute it and/or modify it under the terms of
 * the GNU Lesser General Public License as published by the Free Software Foundation, either version 2.1 of the
 * License, or (at your option) any later version.
 *
 * DSS is distributed in the hope that it will be useful, but WITHOUT ANY WARRANTY; without even the implied warranty
 * of MERCHANTABILITY or FITNESS FOR A PARTICULAR PURPOSE.  See the GNU Lesser General Public License for more details.
 *
 * You should have received a copy of the GNU Lesser General Public License along with
 * "DSS - Digital Signature Services".  If not, see <http://www.gnu.org/licenses/>.
 */

/*
 * Project: Digital Signature Services (DSS)
 * Contractor: ARHS-Developments
 *
 * $HeadURL: http://forge.aris-lux.lan/svn/dgmarktdss/trunk/buildtools/src/main/resources/eclipse/dss-java-code
 * -template.xml $
 * $Revision: 672 $
 * $Date: 2011-05-12 11:59:21 +0200 (Thu, 12 May 2011) $
 * $Author: hiedelch $
 */
package eu.europa.ec.markt.dss.signature.asic;

<<<<<<< HEAD
=======
import java.io.ByteArrayOutputStream;
import java.io.IOException;
import java.io.InputStream;
import java.io.OutputStream;
import java.util.ArrayList;
import java.util.List;
import java.util.zip.CRC32;
import java.util.zip.ZipEntry;
import java.util.zip.ZipException;
import java.util.zip.ZipInputStream;
import java.util.zip.ZipOutputStream;

import javax.xml.crypto.dsig.XMLSignature;
import javax.xml.transform.TransformerException;
import javax.xml.transform.TransformerFactory;
import javax.xml.transform.TransformerFactoryConfigurationError;
import javax.xml.transform.dom.DOMSource;
import javax.xml.transform.stream.StreamResult;

import org.slf4j.Logger;
import org.slf4j.LoggerFactory;
import org.w3c.dom.Document;
import org.w3c.dom.Element;
import org.w3c.dom.Text;

>>>>>>> 849943bb
import eu.europa.ec.markt.dss.ASiCNamespaces;
import eu.europa.ec.markt.dss.DSSUtils;
import eu.europa.ec.markt.dss.DSSXMLUtils;
import eu.europa.ec.markt.dss.DigestAlgorithm;
import eu.europa.ec.markt.dss.exception.DSSException;
import eu.europa.ec.markt.dss.exception.DSSNullException;
import eu.europa.ec.markt.dss.parameter.ASiCParameters;
import eu.europa.ec.markt.dss.parameter.SignatureParameters;
import eu.europa.ec.markt.dss.signature.*;
import eu.europa.ec.markt.dss.signature.token.DSSPrivateKeyEntry;
import eu.europa.ec.markt.dss.signature.token.SignatureTokenConnection;
import eu.europa.ec.markt.dss.validation102853.CertificateVerifier;
import eu.europa.ec.markt.dss.validation102853.DocumentValidator;
import eu.europa.ec.markt.dss.validation102853.SignatureForm;
import eu.europa.ec.markt.dss.validation102853.SignedDocumentValidator;
import eu.europa.ec.markt.dss.validation102853.asic.ASiCCMSDocumentValidator;
import eu.europa.ec.markt.dss.validation102853.asic.ASiCContainerValidator;
import org.slf4j.Logger;
import org.slf4j.LoggerFactory;
import org.w3c.dom.Document;
import org.w3c.dom.Element;
import org.w3c.dom.Text;

import javax.xml.crypto.dsig.XMLSignature;
import javax.xml.transform.TransformerException;
import javax.xml.transform.TransformerFactory;
import javax.xml.transform.TransformerFactoryConfigurationError;
import javax.xml.transform.dom.DOMSource;
import javax.xml.transform.stream.StreamResult;
import java.io.ByteArrayOutputStream;
import java.io.IOException;
import java.io.OutputStream;
import java.util.ArrayList;
import java.util.HashMap;
import java.util.List;
import java.util.Map;
import java.util.zip.*;

/**
 * Implementation of {@code DocumentSignatureService} for ASiC-S and -E containers. It allows the creation of
 * containers based on XAdES or CAdES standard.
 * <p/>
 * DISCLAIMER: Project owner DG-MARKT.
 *
 * @author <a href="mailto:dgmarkt.Project-DSS@arhs-developments.com">ARHS Developments</a>
 * @version $Revision: 672 $ - $Date: 2011-05-12 11:59:21 +0200 (Thu, 12 May 2011) $
 */
public class ASiCService extends AbstractSignatureService {

<<<<<<< HEAD
  private static final Logger LOG = LoggerFactory.getLogger(ASiCService.class);

  private final static String ZIP_ENTRY_DETACHED_FILE = "detached-file";
  private final static String ZIP_ENTRY_MIMETYPE = "mimetype";
  private final static String META_INF = "META-INF/";
  private final static String ZIP_ENTRY_ASICS_METAINF_XADES_SIGNATURE = META_INF + "signatures.xml";
  private final static String ZIP_ENTRY_ASICE_METAINF_XADES_SIGNATURE = META_INF + "signature001.xml";
  private final static String ZIP_ENTRY_ASICS_METAINF_CADES_SIGNATURE = META_INF + "signature.p7s";
  private final static String ZIP_ENTRY_ASICE_METAINF_CADES_SIGNATURE = META_INF + "signature001.p7s";

  private final static String ASICS_EXTENSION = ".asics"; // can be ".scs"
  private final static String ASICE_EXTENSION = ".asice"; // can be ".sce"
  public final static String ASICS_NS = "asic:XAdESSignatures";

  /**
   * This is the constructor to create an instance of the {@code ASiCService}. A certificate verifier must be provided.
   *
   * @param certificateVerifier {@code CertificateVerifier} provides information on the sources to be used in the
   *                            validation process in the context of a signature.
   */
  public ASiCService(final CertificateVerifier certificateVerifier) {

    super(certificateVerifier);
    LOG.debug("+ ASiCService created");
  }

  @Override
  public byte[] getDataToSign(final DSSDocument toSignDocument, final SignatureParameters parameters) throws
      DSSException {

    final SignatureParameters underlyingParameters = getParameters(parameters);

    // toSignDocument can be a simple file or an ASiC container
    final DSSDocument contextToSignDocument = prepare(toSignDocument, underlyingParameters);
    final ASiCParameters asicParameters = underlyingParameters.aSiC();
    parameters.aSiC().setEnclosedSignature(asicParameters.getEnclosedSignature());
    final DocumentSignatureService underlyingService = getSpecificService(underlyingParameters);
    return underlyingService.getDataToSign(contextToSignDocument, underlyingParameters);
  }

  /**
   * ETSI TS 102 918 v1.2.1 (2012-02) <br />
   * <p>
   * Contents of Container ( 6.2.2 )
   * </p>
   * <ul>
   * <li>The file extension ".asics" should be used .</li>
   * <li>The root element of each signature content shall be either &lt;asic:XadESSignatures&gt; as specified in clause
   * A.5. Its the recommended format</li>
   * <li>The comment field in the ZIP header may be used to identify the type of the data object within the container.
   * <br />
   * If this field is present, it should be set with "mimetype=" followed by the mime type of the data object held in
   * the signed data object</li>
   * <li>The mimetype file can be used to support operating systems that rely on some content in specific positions in
   * a file.<br />
   * <ul>
   * <li>It has to be the first entry in the archive.</li>
   * <li>It cannot contain "Extra fields".</li>
   * <li>It cannot be compressed or encrypted inside the ZIP file</li>
   * </ul>
   * </li>
   * </ul>
   */
  @Override
  public DSSDocument signDocument(final DSSDocument toSignDocument, final SignatureParameters parameters,
                                  final byte[] signatureValue) throws DSSException {

    assertSigningDateInCertificateValidityRange(parameters);

    // Signs the toSignDocument first
    SignatureParameters underlyingParameters = getParameters(parameters);

    DSSDocument contextToSignDocument = prepare(toSignDocument, underlyingParameters);
    final ASiCParameters asicParameters = underlyingParameters.aSiC();
    parameters.aSiC().setEnclosedSignature(asicParameters.getEnclosedSignature());

    final DocumentSignatureService underlyingService = getSpecificService(underlyingParameters);
    final DSSDocument signature = underlyingService.signDocument(contextToSignDocument, underlyingParameters,
        signatureValue);

    underlyingParameters = getParameters(parameters);
    DSSDocument asicContainer = null;
    final boolean signingContainer = asicParameters.getEnclosedSignature() != null;
    if (signingContainer) {
      asicContainer = toSignDocument;
    }
    if (isAsice(asicParameters) && isCAdESForm(asicParameters)) {
      if (!signingContainer) {

        contextToSignDocument = toSignDocument;
      } else {
        contextToSignDocument = parameters.getDetachedContent();
      }
    }
    final InMemoryDocument asicSignature = buildASiCContainer(contextToSignDocument, asicContainer,
        underlyingParameters, signature);
    parameters.setDeterministicId(null);
    return asicSignature;
  }

  @Override
  public DSSDocument signDocument(final DSSDocument toSignDocument, final SignatureParameters parameters) throws
      DSSException {

    final byte[] dataToSign = getDataToSign(toSignDocument, parameters);
    final SignatureTokenConnection signingToken = parameters.getSigningToken();
    if (signingToken == null) {

      throw new DSSNullException(SignatureTokenConnection.class);
    }
    final DigestAlgorithm digestAlgorithm = parameters.getDigestAlgorithm();
    final DSSPrivateKeyEntry privateKeyEntry = parameters.getPrivateKeyEntry();
    final byte[] signatureValue = signingToken.sign(dataToSign, digestAlgorithm, privateKeyEntry);
    final DSSDocument dssDocument = signDocument(toSignDocument, parameters, signatureValue);
    return dssDocument;
  }

  @Override
  public DSSDocument extendDocument(final DSSDocument toExtendDocument, final SignatureParameters parameters) throws
      DSSException {

    final DocumentValidator validator = SignedDocumentValidator.fromDocument(toExtendDocument);
    DocumentValidator subordinatedValidator = validator.getSubordinatedValidator();
    final DocumentSignatureService specificService = getSpecificService(parameters);
    specificService.setTspSource(tspSource);

    final SignatureParameters xadesParameters = getParameters(parameters);
    final DSSDocument detachedContent = parameters.getDetachedContent();
    final DSSDocument detachedContents = getDetachedContents(subordinatedValidator, detachedContent);
    xadesParameters.setDetachedContent(detachedContents);

    Map<String, DSSDocument> updatedDocuments = new HashMap<String, DSSDocument>();
    do {
      final DSSDocument signature = subordinatedValidator.getDocument();
      updatedDocuments.put(signature.getName(), specificService.extendDocument(signature, xadesParameters));
      subordinatedValidator = subordinatedValidator.getNextValidator();
    } while (subordinatedValidator != null);

    final ByteArrayOutputStream output = new ByteArrayOutputStream();
    final ZipOutputStream zip = new ZipOutputStream(output);
    final ZipInputStream input = new ZipInputStream(toExtendDocument.openStream());
    ZipEntry entry;

    while ((entry = getNextZipEntry(input)) != null) {
      String entryName = entry.getName();
      ZipEntry newEntry = new ZipEntry(entryName);
      DSSDocument updatedDocument = updatedDocuments.get(entryName);
      if (updatedDocument != null) {
        createZipEntry(zip, newEntry);
        DSSUtils.copy(updatedDocument.openStream(), zip);
      } else {

        createZipEntry(zip, newEntry);
        DSSUtils.copy(input, zip);
      }
    }
    DSSUtils.close(zip);
    return new InMemoryDocument(output.toByteArray());
  }

  private DSSDocument copyDetachedContent(final SignatureParameters underlyingParameters, final DocumentValidator
      subordinatedValidator) {

    DSSDocument contextToSignDocument = null;
    DSSDocument currentDetachedDocument = null;
    final List<DSSDocument> detachedContents = subordinatedValidator.getDetachedContents();
    for (final DSSDocument detachedDocument : detachedContents) {

      if (contextToSignDocument == null) {
        contextToSignDocument = detachedDocument;
      } else {
        currentDetachedDocument.setNextDocument(detachedDocument);
      }
      currentDetachedDocument = detachedDocument;
    }
    underlyingParameters.setDetachedContent(contextToSignDocument);
    return contextToSignDocument;
  }

  private DocumentValidator getAsicValidator(final DSSDocument toSignDocument) {

    // Check if this is an existing container
    try {

      final DocumentValidator validator = SignedDocumentValidator.fromDocument(toSignDocument);
      if (isAsicValidator(validator)) {

        return validator;
      }
    } catch (Exception e) {
      // do nothing
    }
    return null;
  }

  public InMemoryDocument buildASiCContainer(final DSSDocument toSignDocument, DSSDocument signDocument,
                                             final SignatureParameters underlyingParameters,
                                             final DSSDocument signature) {

    final DSSDocument detachedDocument = underlyingParameters.getDetachedContent();
    final String toSignDocumentName = detachedDocument.getName();

    final ASiCParameters asicParameters = underlyingParameters.aSiC();
    final boolean asice = isAsice(asicParameters);
    final boolean cadesForm = isCAdESForm(asicParameters);


    final ByteArrayOutputStream outBytes = new ByteArrayOutputStream();
    ZipOutputStream zipOutputStream = new ZipOutputStream(outBytes);
    if (asice && signDocument != null) {

      copyZipContent(signDocument, zipOutputStream);
    } else {

      storeZipComment(asicParameters, zipOutputStream, toSignDocumentName);

      storeMimetype(asicParameters, zipOutputStream);
    }
    storeSignedFiles(toSignDocument, zipOutputStream);

    storesSignature(asicParameters, signature, zipOutputStream);

    if (asice && cadesForm) {
      storeAsicManifest(underlyingParameters, toSignDocument, zipOutputStream);
    } else if (isAsice(asicParameters) && isXAdESForm(asicParameters)) {
      storeManifest(toSignDocument, zipOutputStream);
    }
    DSSUtils.close(zipOutputStream);

    final InMemoryDocument asicContainer = createASiCContainer(asicParameters, outBytes, toSignDocumentName);
    return asicContainer;
  }

  private void copyZipContent(DSSDocument toSignAsicContainer, ZipOutputStream zipOutputStream) {
    final ZipInputStream zipInputStream = new ZipInputStream(toSignAsicContainer.openStream());

    for (ZipEntry entry = getNextZipEntry(zipInputStream); entry != null; entry = getNextZipEntry(zipInputStream)) {
      if (entry.getName().equals("META-INF/manifest.xml"))
        continue;
      createZipEntry(zipOutputStream, entry);
      DSSUtils.copy(zipInputStream, zipOutputStream);
    }

    DSSUtils.closeQuietly(zipInputStream);
  }

  private void storeManifest(DSSDocument document, ZipOutputStream outZip) {
    Manifest manifest = new Manifest();
    manifest.addFileEntry(document);
    try {
      outZip.putNextEntry(new ZipEntry("META-INF/manifest.xml"));
      ByteArrayOutputStream out = new ByteArrayOutputStream();
      manifest.save(out);
      outZip.write(out.toByteArray());
    } catch (IOException e) {
      LOG.error(e.getMessage());
      throw new DSSException(e);
    }
  }


  private void storeAsicManifest(final SignatureParameters underlyingParameters, final DSSDocument detachedDocument,
                                 final ZipOutputStream outZip) {

    final String signatureName = getSignatureFileName(underlyingParameters.aSiC());
    final int indexOfSignature = signatureName.indexOf("signature");
    String suffix = signatureName.substring(indexOfSignature + "signature".length());
    final int lastIndexOf = suffix.lastIndexOf(".");
    suffix = suffix.substring(0, lastIndexOf);
    final String asicManifestZipEntryName = META_INF + "ASiCManifest" + suffix + ".xml";
    final ZipEntry entrySignature = new ZipEntry(asicManifestZipEntryName);
    createZipEntry(outZip, entrySignature);

    buildAsicManifest(underlyingParameters, detachedDocument, outZip);
  }

  private void buildAsicManifest(final SignatureParameters underlyingParameters, final DSSDocument detachedDocument,
                                 final OutputStream outputStream) {

    final ASiCParameters asicParameters = underlyingParameters.aSiC();

    final Document documentDom = DSSXMLUtils.buildDOM();
    final Element asicManifestDom = documentDom.createElementNS(ASiCNamespaces.ASiC, "asic:ASiCManifest");
    documentDom.appendChild(asicManifestDom);

    final Element sigReferenceDom = DSSXMLUtils.addElement(documentDom, asicManifestDom, ASiCNamespaces.ASiC,
        "asic:SigReference");
    final String signatureName = getSignatureFileName(asicParameters);
    sigReferenceDom.setAttribute("URI", signatureName);
    final String signatureMimeType = getSignatureMimeType(asicParameters);
    sigReferenceDom.setAttribute("MimeType", signatureMimeType);

    DSSDocument currentDetachedDocument = detachedDocument;
    do {

      final String detachedDocumentName = currentDetachedDocument.getName();
      final Element dataObjectReferenceDom = DSSXMLUtils.addElement(documentDom, sigReferenceDom,
          ASiCNamespaces.ASiC, "asic:DataObjectReference");
      dataObjectReferenceDom.setAttribute("URI", detachedDocumentName);

      final Element digestMethodDom = DSSXMLUtils.addElement(documentDom, dataObjectReferenceDom, XMLSignature.XMLNS,
          "DigestMethod");
      final DigestAlgorithm digestAlgorithm = underlyingParameters.getDigestAlgorithm();
      digestMethodDom.setAttribute("Algorithm", digestAlgorithm.getXmlId());

      final Element digestValueDom = DSSXMLUtils.addElement(documentDom, dataObjectReferenceDom, XMLSignature.XMLNS,
          "DigestValue");
      final byte[] digest = DSSUtils.digest(digestAlgorithm, currentDetachedDocument.getBytes());
      final String base64Encoded = DSSUtils.base64Encode(digest);
      final Text textNode = documentDom.createTextNode(base64Encoded);
      digestValueDom.appendChild(textNode);

      currentDetachedDocument = currentDetachedDocument.getNextDocument();
    } while (currentDetachedDocument != null);

    storeXmlDom(outputStream, documentDom);
  }

  private static void createZipEntry(final ZipOutputStream outZip, final ZipEntry entrySignature) throws DSSException {
    try {
      outZip.putNextEntry(entrySignature);
    } catch (IOException e) {
      throw new DSSException(e);
    }
  }

  private InMemoryDocument createASiCContainer(final ASiCParameters asicParameters, final ByteArrayOutputStream
      outBytes, final String toSignDocumentName) {

    final byte[] documentBytes = outBytes.toByteArray();
    final SignatureForm containerForm = asicParameters.getContainerForm();
    final boolean asics = SignatureForm.ASiC_S.equals(containerForm);
    final String extension = asics ? ASICS_EXTENSION : ASICE_EXTENSION;
    final String name = toSignDocumentName != null ? toSignDocumentName + extension : null;
    final MimeType mimeType = asics ? MimeType.ASICS : MimeType.ASICE;
    return new InMemoryDocument(documentBytes, name, mimeType);
  }

  private void storesSignature(final ASiCParameters asicParameters, final DSSDocument signature,
                               final ZipOutputStream outZip) {

    if (isXAdESForm(asicParameters)) {

      buildXAdES(asicParameters, signature, outZip);
    } else if (isCAdESForm(asicParameters)) {

      buildCAdES(asicParameters, signature, outZip);
    } else {
      throw new DSSException("ASiC signature form must be XAdES or CAdES!");
    }
  }

  private boolean isCAdESForm(final ASiCParameters asicParameters) {

    final SignatureForm underlyingForm = asicParameters.getUnderlyingForm();
    return SignatureForm.CAdES.equals(underlyingForm);
  }

  private boolean isXAdESForm(final ASiCParameters asicParameters) {
    final SignatureForm underlyingForm = asicParameters.getUnderlyingForm();
    return SignatureForm.XAdES.equals(underlyingForm);
  }

  private void storeZipComment(final ASiCParameters asicParameters, final ZipOutputStream outZip,
                               final String toSignDocumentName) {

    if (asicParameters.isZipComment() && DSSUtils.isNotEmpty(toSignDocumentName)) {

      outZip.setComment("mimetype=" + getMimeTypeBytes(asicParameters));
    }
  }

  private DSSDocument prepare(final DSSDocument detachedDocument, final SignatureParameters underlyingParameters) {

    // detachedDocument can be a simple file or an ASiC container
    DSSDocument contextToSignDocument = detachedDocument;
    final ASiCParameters asicParameters = underlyingParameters.aSiC();
    final boolean asice = isAsice(asicParameters);
    final boolean cadesForm = isCAdESForm(asicParameters);
    final DocumentValidator validator = getAsicValidator(detachedDocument);
    if (isAsicValidator(validator)) {

      // This is already an existing ASiC container; a new signature should be added.
      final DocumentValidator subordinatedValidator = validator.getSubordinatedValidator();
      final DSSDocument contextSignature = subordinatedValidator.getDocument();
      underlyingParameters.aSiC().setEnclosedSignature(contextSignature);
      if (asice) {

        if (cadesForm) {

          final ByteArrayOutputStream outputStream = new ByteArrayOutputStream();
          buildAsicManifest(underlyingParameters, underlyingParameters.getDetachedContent(), outputStream);
          contextToSignDocument = new InMemoryDocument(outputStream.toByteArray(), "AsicManifestXXX.xml", MimeType.XML);
          underlyingParameters.setDetachedContent(null);
        } else {
          contextToSignDocument = underlyingParameters.getDetachedContent();
        }
      } else {
        contextToSignDocument = copyDetachedContent(underlyingParameters, subordinatedValidator);
      }
      if (!asice && subordinatedValidator instanceof ASiCCMSDocumentValidator) {

        contextToSignDocument = contextSignature;
      }
    } else {

      if (asice && cadesForm) {

        final ByteArrayOutputStream outputStream = new ByteArrayOutputStream();
        buildAsicManifest(underlyingParameters, detachedDocument, outputStream);
        contextToSignDocument = new InMemoryDocument(outputStream.toByteArray(), "AsicManifestXXX.xml", MimeType.XML);
      } else {
        underlyingParameters.setDetachedContent(contextToSignDocument);
      }
    }
    return contextToSignDocument;
  }

  private boolean isAsicValidator(final DocumentValidator documentValidator) {

    final boolean result = documentValidator != null && (documentValidator instanceof ASiCContainerValidator);
    return result;
  }

  private static ZipEntry getNextZipEntry(final ZipInputStream zipInputStream) throws DSSException {
    try {
      return zipInputStream.getNextEntry();
    } catch (IOException e) {
      throw new DSSException(e);
    }
  }

  private DSSDocument getDetachedContents(final DocumentValidator subordinatedValidator, DSSDocument originalDocument) {

    final List<DSSDocument> detachedContents = subordinatedValidator.getDetachedContents();
    if (detachedContents == null || detachedContents.size() == 0) {

      final List<DSSDocument> detachedContentsList = new ArrayList<DSSDocument>();
      DSSDocument currentDocument = originalDocument;
      do {
        detachedContentsList.add(currentDocument);
        subordinatedValidator.setDetachedContents(detachedContentsList);
        currentDocument = currentDocument.getNextDocument();
      } while (currentDocument != null);
    } else {

      originalDocument = null;
      DSSDocument lastDocument = null;
      for (final DSSDocument currentDocument : detachedContents) {

        if (originalDocument == null) {
          originalDocument = currentDocument;
        } else {
          lastDocument.setNextDocument(currentDocument);
        }
        lastDocument = currentDocument;
      }
    }
    return originalDocument;
  }

  /**
   * Creates a specific XAdES/CAdES signature parameters on the base of the provided parameters. Forces the signature
   * packaging to
   * DETACHED
   *
   * @param parameters must provide signingToken, PrivateKeyEntry and date
   * @return new specific instance for XAdES or CAdES
   */
  private SignatureParameters getParameters(final SignatureParameters parameters) {

    final SignatureParameters underlyingParameters = new SignatureParameters(parameters);
    final SignatureLevel asicProfile = parameters.getSignatureLevel();
    final SignatureForm asicSignatureForm = parameters.aSiC().getUnderlyingForm();
    final SignatureLevel underlyingLevel;
    final boolean xades = asicSignatureForm == SignatureForm.XAdES;
    switch (asicProfile) {

      case ASiC_S_BASELINE_B:
      case ASiC_E_BASELINE_B:
        underlyingLevel = xades ? SignatureLevel.XAdES_BASELINE_B : SignatureLevel.CAdES_BASELINE_B;
        break;
      case ASiC_S_BASELINE_T:
      case ASiC_E_BASELINE_T:
        underlyingLevel = xades ? SignatureLevel.XAdES_BASELINE_T : SignatureLevel.CAdES_BASELINE_T;
        break;
      case ASiC_S_BASELINE_LT:
      case ASiC_E_BASELINE_LT:
        underlyingLevel = xades ? SignatureLevel.XAdES_BASELINE_LT : SignatureLevel.CAdES_BASELINE_LT;
        break;
      case ASiC_S_BASELINE_LTA:
      case ASiC_E_BASELINE_LTA:
        underlyingLevel = xades ? SignatureLevel.XAdES_BASELINE_LTA : SignatureLevel.CAdES_BASELINE_LTA;
        break;
      default:
        throw new DSSException("Unsupported format: " + asicProfile.name());
    }
    underlyingParameters.setSignatureLevel(underlyingLevel);
    underlyingParameters.setSignaturePackaging(SignaturePackaging.DETACHED);
    return underlyingParameters;
  }

  private void buildCAdES(final ASiCParameters asicParameters, final DSSDocument signature, final ZipOutputStream
      outZip) throws DSSException {


    final String signatureZipEntryName = getSignatureFileName(asicParameters);
    final ZipEntry entrySignature = new ZipEntry(signatureZipEntryName);
    createZipEntry(outZip, entrySignature);
    zipWriteBytes(outZip, signature.getBytes());
  }

  private static void zipWriteBytes(final ZipOutputStream outZip, final byte[] bytes) throws DSSException {

    try {
      outZip.write(bytes);
    } catch (IOException e) {
      throw new DSSException(e);
    }
  }

  private String getSignatureFileName(final ASiCParameters asicParameters) {

    final boolean asice = isAsice(asicParameters);
    final DSSDocument enclosedSignature = asicParameters.getEnclosedSignature();
    if (isXAdESForm(asicParameters)) {

      if (asice && enclosedSignature != null) {

        return META_INF + asicParameters.getSignatureFileName();
      } else {
        if (asice && asicParameters.getSignatureFileName() != null)
          return META_INF + asicParameters.getSignatureFileName();

        return asice ? ZIP_ENTRY_ASICE_METAINF_XADES_SIGNATURE : ZIP_ENTRY_ASICS_METAINF_XADES_SIGNATURE;
      }
    } else if (isCAdESForm(asicParameters)) {

      if (asice && enclosedSignature != null) {

        return META_INF + asicParameters.getSignatureFileName();
      } else {

        return asice ? ZIP_ENTRY_ASICE_METAINF_CADES_SIGNATURE : ZIP_ENTRY_ASICS_METAINF_CADES_SIGNATURE;
      }
    } else {

      throw new DSSException("ASiC signature form must be XAdES or CAdES!");
    }
  }

  private String getSignatureMimeType(final ASiCParameters asicParameters) {

    if (isXAdESForm(asicParameters)) {

      return MimeType.PKCS7.getCode();
    } else if (isCAdESForm(asicParameters)) {

      return MimeType.PKCS7.getCode();
    } else {

      throw new DSSException("ASiC signature form must be XAdES or CAdES!");
    }
  }

  private void storeMimetype(final ASiCParameters asicParameters, final ZipOutputStream outZip) throws DSSException {

    final byte[] mimeTypeBytes = getMimeTypeBytes(asicParameters).getBytes();
    final ZipEntry entryMimetype = getZipEntryMimeType(mimeTypeBytes);

    writeZipEntry(outZip, mimeTypeBytes, entryMimetype);
  }

  private void writeZipEntry(final ZipOutputStream outZip, final byte[] mimeTypeBytes, final ZipEntry entryMimetype)
      throws DSSException {

    createZipEntry(outZip, entryMimetype);
    zipWriteBytes(outZip, mimeTypeBytes);
  }

  private void storeSignedFiles(final DSSDocument detachedDocument, final ZipOutputStream outZip) throws DSSException {

    DSSDocument currentDetachedDocument = detachedDocument;
    do {

      final String detachedDocumentName = currentDetachedDocument.getName();
      final String name = detachedDocumentName != null ? detachedDocumentName : ZIP_ENTRY_DETACHED_FILE;
      final ZipEntry entryDocument = new ZipEntry(name);
      outZip.setLevel(ZipEntry.DEFLATED);
      try {

        createZipEntry(outZip, entryDocument);
        DSSUtils.copy(currentDetachedDocument.openStream(), outZip);
      } catch (DSSException e) {
        if (!(e.getCause() instanceof ZipException && e.getCause().getMessage().startsWith("duplicate entry:"))) {
          throw e;
        }
      }
      currentDetachedDocument = currentDetachedDocument.getNextDocument();
    } while (currentDetachedDocument != null);
  }

  private String getMimeTypeBytes(final ASiCParameters asicParameters) {

    final String asicParameterMimeType = asicParameters.getMimeType();
    String mimeTypeBytes;
    if (DSSUtils.isBlank(asicParameterMimeType)) {

      if (isAsice(asicParameters)) {
        mimeTypeBytes = MimeType.ASICE.getCode();
      } else {
        mimeTypeBytes = MimeType.ASICS.getCode();
      }
    } else {
      mimeTypeBytes = asicParameterMimeType;
    }
    return mimeTypeBytes;
  }

  private ZipEntry getZipEntryMimeType(final byte[] mimeTypeBytes) {

    final ZipEntry entryMimetype = new ZipEntry(ZIP_ENTRY_MIMETYPE);
    entryMimetype.setMethod(ZipEntry.STORED);
    entryMimetype.setSize(mimeTypeBytes.length);
    entryMimetype.setCompressedSize(mimeTypeBytes.length);
    final CRC32 crc = new CRC32();
    crc.update(mimeTypeBytes);
    entryMimetype.setCrc(crc.getValue());
    return entryMimetype;
  }

  /**
   * This method creates a XAdES signature. When adding a new signature,  this one is appended to the already present
   * signatures.
   *
   * @param asicParameters already present signatures
   * @param signature      signature being created
   * @param outZip         destination {@code ZipOutputStream}
   * @throws eu.europa.ec.markt.dss.exception.DSSException
   */
  private void buildXAdES(final ASiCParameters asicParameters, final DSSDocument signature,
                          final ZipOutputStream outZip) throws DSSException {

    final String signatureZipEntryName = getSignatureFileName(asicParameters);
    final ZipEntry entrySignature = new ZipEntry(signatureZipEntryName);
    createZipEntry(outZip, entrySignature);
    // Creates the XAdES signature
    final Document xmlSignatureDoc = DSSXMLUtils.buildDOM(signature);
    final Element documentElement = xmlSignatureDoc.getDocumentElement();
    final Element xmlSignatureElement = (Element) xmlSignatureDoc.removeChild(documentElement);

    final Document xmlXAdESDoc;
    final DSSDocument enclosedSignature = asicParameters.getEnclosedSignature();
    if (enclosedSignature != null && isAsics(asicParameters)) {

      final Document contextXmlSignatureDoc = DSSXMLUtils.buildDOM(enclosedSignature);
      final Element contextDocumentElement = contextXmlSignatureDoc.getDocumentElement();
      contextXmlSignatureDoc.adoptNode(xmlSignatureElement);
      contextDocumentElement.appendChild(xmlSignatureElement);
      xmlXAdESDoc = contextXmlSignatureDoc;
    } else {

      xmlXAdESDoc = DSSXMLUtils.createDocument(ASiCNamespaces.ASiC, ASICS_NS, xmlSignatureElement);
    }
    storeXmlDom(outZip, xmlXAdESDoc);
  }

  private void storeXmlDom(final OutputStream outZip, final Document xml) throws DSSException {

    try {
      final DOMSource xmlSource = new DOMSource(xml);
      final StreamResult outputTarget = new StreamResult(outZip);
      TransformerFactory.newInstance().newTransformer().transform(xmlSource, outputTarget);
    } catch (TransformerException e) {
      throw new DSSException(e);
    } catch (TransformerFactoryConfigurationError transformerFactoryConfigurationError) {
      transformerFactoryConfigurationError.printStackTrace();
    }
  }

  private boolean isAsics(final ASiCParameters asicParameters) {
    return SignatureForm.ASiC_S.equals(asicParameters.getContainerForm());
  }

  private boolean isAsice(final ASiCParameters asicParameters) {
    return SignatureForm.ASiC_E.equals(asicParameters.getContainerForm());
  }

  /**
   * This method returns the specific service associated with the container: XAdES or CAdES.
   *
   * @param specificParameters {@code DocumentSignatureService}
   * @return service
   */
  protected DocumentSignatureService getSpecificService(final SignatureParameters specificParameters) {

    final SignatureForm asicSignatureForm = specificParameters.aSiC().getUnderlyingForm();
    final DocumentSignatureService underlyingASiCService = specificParameters.getContext().getUnderlyingASiCService
        (certificateVerifier, asicSignatureForm);
    underlyingASiCService.setTspSource(tspSource);
    return underlyingASiCService;
  }
=======
	private static final Logger LOG = LoggerFactory.getLogger(ASiCService.class);

	private final static String ZIP_ENTRY_DETACHED_FILE = "detached-file";
	private final static String ZIP_ENTRY_MIMETYPE = "mimetype";
	private final static String META_INF = "META-INF/";
	private final static String ZIP_ENTRY_ASICS_METAINF_XADES_SIGNATURE = META_INF + "signatures.xml";
	private final static String ZIP_ENTRY_ASICE_METAINF_XADES_SIGNATURE = META_INF + "signatures001.xml";
	private final static String ZIP_ENTRY_ASICS_METAINF_CADES_SIGNATURE = META_INF + "signature.p7s";
	private final static String ZIP_ENTRY_ASICE_METAINF_CADES_SIGNATURE = META_INF + "signature001.p7s";

	private final static String ASICS_EXTENSION = ".asics"; // can be ".scs"
	private final static String ASICE_EXTENSION = ".asice"; // can be ".sce"
	public final static String ASICS_NS = "asic:XAdESSignatures";

	/**
	 * This is the constructor to create an instance of the {@code ASiCService}. A certificate verifier must be provided.
	 *
	 * @param certificateVerifier {@code CertificateVerifier} provides information on the sources to be used in the validation process in the context of a signature.
	 */
	public ASiCService(final CertificateVerifier certificateVerifier) {

		super(certificateVerifier);
		LOG.debug("+ ASiCService created");
	}

	@Override
	public byte[] getDataToSign(final DSSDocument toSignDocument, final SignatureParameters parameters) throws DSSException {

		final SignatureParameters underlyingParameters = getParameters(parameters);

		// toSignDocument can be a simple file or an ASiC container
		final DSSDocument contextToSignDocument = prepare(toSignDocument, underlyingParameters);
		final ASiCParameters asicParameters = underlyingParameters.aSiC();
		parameters.aSiC().setEnclosedSignature(asicParameters.getEnclosedSignature());
		final DocumentSignatureService underlyingService = getSpecificService(underlyingParameters);
		return underlyingService.getDataToSign(contextToSignDocument, underlyingParameters);
	}

	/**
	 * ETSI TS 102 918 v1.2.1 (2012-02) <br />
	 * <p>
	 * Contents of Container ( 6.2.2 )
	 * </p>
	 * <ul>
	 * <li>The file extension ".asics" should be used .</li>
	 * <li>The root element of each signature content shall be either &lt;asic:XadESSignatures&gt; as specified in clause
	 * A.5. Its the recommended format</li>
	 * <li>The comment field in the ZIP header may be used to identify the type of the data object within the container.
	 * <br />
	 * If this field is present, it should be set with "mimetype=" followed by the mime type of the data object held in
	 * the signed data object</li>
	 * <li>The mimetype file can be used to support operating systems that rely on some content in specific positions in
	 * a file.<br />
	 * <ul>
	 * <li>It has to be the first entry in the archive.</li>
	 * <li>It cannot contain "Extra fields".</li>
	 * <li>It cannot be compressed or encrypted inside the ZIP file</li>
	 * </ul>
	 * </li>
	 * </ul>
	 */
	@Override
	public DSSDocument signDocument(final DSSDocument toSignDocument, final SignatureParameters parameters, final byte[] signatureValue) throws DSSException {

		assertSigningDateInCertificateValidityRange(parameters);

		// Signs the toSignDocument first
		SignatureParameters underlyingParameters = getParameters(parameters);

		DSSDocument contextToSignDocument = prepare(toSignDocument, underlyingParameters);
		final ASiCParameters asicParameters = underlyingParameters.aSiC();
		parameters.aSiC().setEnclosedSignature(asicParameters.getEnclosedSignature());

		final DocumentSignatureService underlyingService = getSpecificService(underlyingParameters);
		final DSSDocument signature = underlyingService.signDocument(contextToSignDocument, underlyingParameters, signatureValue);

		underlyingParameters = getParameters(parameters);
		DSSDocument asicContainer = null;
		final boolean signingContainer = asicParameters.getEnclosedSignature() != null;
		if (signingContainer) {
			asicContainer = toSignDocument;
		}
		if (isAsice(asicParameters) && isCAdESForm(asicParameters)) {
			if (!signingContainer) {

				contextToSignDocument = toSignDocument;
			} else {
				contextToSignDocument = parameters.getDetachedContent();
			}
		}
		final InMemoryDocument asicSignature = buildASiCContainer(contextToSignDocument, asicContainer, underlyingParameters, signature);
		parameters.setDeterministicId(null);
		return asicSignature;
	}

	@Override
	public DSSDocument signDocument(final DSSDocument toSignDocument, final SignatureParameters parameters) throws DSSException {

		final byte[] dataToSign = getDataToSign(toSignDocument, parameters);
		final SignatureTokenConnection signingToken = parameters.getSigningToken();
		if (signingToken == null) {

			throw new DSSNullException(SignatureTokenConnection.class);
		}
		final DigestAlgorithm digestAlgorithm = parameters.getDigestAlgorithm();
		final DSSPrivateKeyEntry privateKeyEntry = parameters.getPrivateKeyEntry();
		final byte[] signatureValue = signingToken.sign(dataToSign, digestAlgorithm, privateKeyEntry);
		final DSSDocument dssDocument = signDocument(toSignDocument, parameters, signatureValue);
		return dssDocument;
	}

	@Override
	public DSSDocument extendDocument(final DSSDocument toExtendDocument, final SignatureParameters parameters) throws DSSException {

		final DocumentValidator validator = SignedDocumentValidator.fromDocument(toExtendDocument);
		final DocumentValidator subordinatedValidator = validator.getSubordinatedValidator();
		final DocumentSignatureService specificService = getSpecificService(parameters);
		specificService.setTspSource(tspSource);

		final SignatureParameters xadesParameters = getParameters(parameters);
		final DSSDocument detachedContent = parameters.getDetachedContent();
		final DSSDocument detachedContents = getDetachedContents(subordinatedValidator, detachedContent);
		xadesParameters.setDetachedContent(detachedContents);
		final DSSDocument signature = subordinatedValidator.getDocument();
		final DSSDocument signedDocument = specificService.extendDocument(signature, xadesParameters);

		final ByteArrayOutputStream output = new ByteArrayOutputStream();
		final ZipOutputStream zipOutputStream = new ZipOutputStream(output);
		final ZipInputStream zipInputStream = new ZipInputStream(toExtendDocument.openStream());
		ZipEntry entry;
		while ((entry = getNextZipEntry(zipInputStream)) != null) {

			final String name = entry.getName();
			final ZipEntry newEntry = new ZipEntry(name);
			if (ASiCContainerValidator.isXAdES(name) || ASiCContainerValidator.isCAdES(name)) {

				createZipEntry(zipOutputStream, newEntry);
				final InputStream inputStream = signedDocument.openStream();
				DSSUtils.copy(inputStream, zipOutputStream);
				DSSUtils.closeQuietly(inputStream);
			} else {

				createZipEntry(zipOutputStream, newEntry);
				DSSUtils.copy(zipInputStream, zipOutputStream);
			}
		}
		DSSUtils.closeQuietly(zipInputStream);
		DSSUtils.closeQuietly(zipOutputStream);
		return new InMemoryDocument(output.toByteArray());
	}

	private DSSDocument copyDetachedContent(final SignatureParameters underlyingParameters, final DocumentValidator subordinatedValidator) {

		DSSDocument contextToSignDocument = null;
		DSSDocument currentDetachedDocument = null;
		final List<DSSDocument> detachedContents = subordinatedValidator.getDetachedContents();
		for (final DSSDocument detachedDocument : detachedContents) {

			if (contextToSignDocument == null) {
				contextToSignDocument = detachedDocument;
			} else {
				currentDetachedDocument.setNextDocument(detachedDocument);
			}
			currentDetachedDocument = detachedDocument;
		}
		underlyingParameters.setDetachedContent(contextToSignDocument);
		return contextToSignDocument;
	}

	private DocumentValidator getAsicValidator(final DSSDocument toSignDocument) {

		// Check if this is an existing container
		try {

			final DocumentValidator validator = SignedDocumentValidator.fromDocument(toSignDocument);
			if (isAsicValidator(validator)) {

				return validator;
			}
		} catch (Exception e) {
			// do nothing
		}
		return null;
	}

	private InMemoryDocument buildASiCContainer(final DSSDocument toSignDocument, DSSDocument signDocument, final SignatureParameters underlyingParameters,
	                                            final DSSDocument signature) {

		final ASiCParameters asicParameters = underlyingParameters.aSiC();
		final boolean asice = isAsice(asicParameters);
		final boolean cadesForm = isCAdESForm(asicParameters);

		final String toSignDocumentName = toSignDocument.getName();

		final ByteArrayOutputStream outBytes = new ByteArrayOutputStream();
		ZipOutputStream zipOutputStream = new ZipOutputStream(outBytes);
		if (asice && signDocument != null) {

			copyZipContent(signDocument, zipOutputStream);
		} else {

			storeZipComment(asicParameters, zipOutputStream, toSignDocumentName);

			storeMimetype(asicParameters, zipOutputStream);
		}
		storeSignedFiles(toSignDocument, zipOutputStream);

		storesSignature(asicParameters, signature, zipOutputStream);

		if (asice && cadesForm) {
			storeAsicManifest(underlyingParameters, toSignDocument, zipOutputStream);
		}
		DSSUtils.close(zipOutputStream);

		final InMemoryDocument asicContainer = createASiCContainer(asicParameters, outBytes, toSignDocumentName);
		return asicContainer;
	}

	private void copyZipContent(DSSDocument toSignAsicContainer, ZipOutputStream zipOutputStream) {

		final InputStream inputStream = toSignAsicContainer.openStream();
		final ZipInputStream zipInputStream = new ZipInputStream(inputStream);
		for (ZipEntry entry = getNextZipEntry(zipInputStream); entry != null; entry = getNextZipEntry(zipInputStream)) {

			createZipEntry(zipOutputStream, entry);
			DSSUtils.copy(zipInputStream, zipOutputStream);
		}
		DSSUtils.closeQuietly(zipInputStream);
	}

	private void storeAsicManifest(final SignatureParameters underlyingParameters, final DSSDocument detachedDocument, final ZipOutputStream outZip) {

		final String signatureName = getSignatureFileName(underlyingParameters.aSiC());
		final int indexOfSignature = signatureName.indexOf("signature");
		String suffix = signatureName.substring(indexOfSignature + "signature".length());
		final int lastIndexOf = suffix.lastIndexOf(".");
		suffix = suffix.substring(0, lastIndexOf);
		final String asicManifestZipEntryName = META_INF + "ASiCManifest" + suffix + ".xml";
		final ZipEntry entrySignature = new ZipEntry(asicManifestZipEntryName);
		createZipEntry(outZip, entrySignature);

		buildAsicManifest(underlyingParameters, detachedDocument, outZip);
	}

	private void buildAsicManifest(final SignatureParameters underlyingParameters, final DSSDocument detachedDocument, final OutputStream outputStream) {

		final ASiCParameters asicParameters = underlyingParameters.aSiC();

		final Document documentDom = DSSXMLUtils.buildDOM();
		final Element asicManifestDom = documentDom.createElementNS(ASiCNamespaces.ASiC, "asic:ASiCManifest");
		documentDom.appendChild(asicManifestDom);

		final Element sigReferenceDom = DSSXMLUtils.addElement(documentDom, asicManifestDom, ASiCNamespaces.ASiC, "asic:SigReference");
		final String signatureName = getSignatureFileName(asicParameters);
		sigReferenceDom.setAttribute("URI", signatureName);
		final String signatureMimeType = getSignatureMimeType(asicParameters);
		sigReferenceDom.setAttribute("MimeType", signatureMimeType);

		DSSDocument currentDetachedDocument = detachedDocument;
		do {

			final String detachedDocumentName = currentDetachedDocument.getName();
			final Element dataObjectReferenceDom = DSSXMLUtils.addElement(documentDom, sigReferenceDom, ASiCNamespaces.ASiC, "asic:DataObjectReference");
			dataObjectReferenceDom.setAttribute("URI", detachedDocumentName);

			final Element digestMethodDom = DSSXMLUtils.addElement(documentDom, dataObjectReferenceDom, XMLSignature.XMLNS, "DigestMethod");
			final DigestAlgorithm digestAlgorithm = underlyingParameters.getDigestAlgorithm();
			digestMethodDom.setAttribute("Algorithm", digestAlgorithm.getXmlId());

			final Element digestValueDom = DSSXMLUtils.addElement(documentDom, dataObjectReferenceDom, XMLSignature.XMLNS, "DigestValue");
			final byte[] digest = DSSUtils.digest(digestAlgorithm, currentDetachedDocument.getBytes());
			final String base64Encoded = DSSUtils.base64Encode(digest);
			final Text textNode = documentDom.createTextNode(base64Encoded);
			digestValueDom.appendChild(textNode);

			currentDetachedDocument = currentDetachedDocument.getNextDocument();
		} while (currentDetachedDocument != null);

		storeXmlDom(outputStream, documentDom);
	}

	private static void createZipEntry(final ZipOutputStream outZip, final ZipEntry entrySignature) throws DSSException {

		try {
			outZip.putNextEntry(entrySignature);
		} catch (IOException e) {
			throw new DSSException(e);
		}
	}

	private InMemoryDocument createASiCContainer(final ASiCParameters asicParameters, final ByteArrayOutputStream outBytes, final String toSignDocumentName) {

		final byte[] documentBytes = outBytes.toByteArray();
		final SignatureForm containerForm = asicParameters.getContainerForm();
		final boolean asics = SignatureForm.ASiC_S.equals(containerForm);
		final String extension = asics ? ASICS_EXTENSION : ASICE_EXTENSION;
		final String name = toSignDocumentName != null ? toSignDocumentName + extension : null;
		final MimeType mimeType = asics ? MimeType.ASICS : MimeType.ASICE;
		return new InMemoryDocument(documentBytes, name, mimeType);
	}

	private void storesSignature(final ASiCParameters asicParameters, final DSSDocument signature, final ZipOutputStream outZip) {

		if (isXAdESForm(asicParameters)) {

			buildXAdES(asicParameters, signature, outZip);
		} else if (isCAdESForm(asicParameters)) {

			buildCAdES(asicParameters, signature, outZip);
		} else {
			throw new DSSException("ASiC signature form must be XAdES or CAdES!");
		}
	}

	private boolean isCAdESForm(final ASiCParameters asicParameters) {

		final SignatureForm underlyingForm = asicParameters.getUnderlyingForm();
		return SignatureForm.CAdES.equals(underlyingForm);
	}

	private boolean isXAdESForm(final ASiCParameters asicParameters) {
		final SignatureForm underlyingForm = asicParameters.getUnderlyingForm();
		return SignatureForm.XAdES.equals(underlyingForm);
	}

	private void storeZipComment(final ASiCParameters asicParameters, final ZipOutputStream outZip, final String toSignDocumentName) {

		if (asicParameters.isZipComment() && DSSUtils.isNotEmpty(toSignDocumentName)) {

			outZip.setComment("mimetype=" + getMimeTypeBytes(asicParameters));
		}
	}

	private DSSDocument prepare(final DSSDocument detachedDocument, final SignatureParameters underlyingParameters) {

		// detachedDocument can be a simple file or an ASiC container
		DSSDocument contextToSignDocument = detachedDocument;
		final ASiCParameters asicParameters = underlyingParameters.aSiC();
		final boolean asice = isAsice(asicParameters);
		final boolean cadesForm = isCAdESForm(asicParameters);
		final DocumentValidator validator = getAsicValidator(detachedDocument);
		if (isAsicValidator(validator)) {

			// This is already an existing ASiC container; a new signature should be added.
			final DocumentValidator subordinatedValidator = validator.getSubordinatedValidator();
			final DSSDocument contextSignature = subordinatedValidator.getDocument();
			underlyingParameters.aSiC().setEnclosedSignature(contextSignature);
			if (asice) {

				if (cadesForm) {

					final ByteArrayOutputStream outputStream = new ByteArrayOutputStream();
					buildAsicManifest(underlyingParameters, underlyingParameters.getDetachedContent(), outputStream);
					contextToSignDocument = new InMemoryDocument(outputStream.toByteArray(), "AsicManifestXXX.xml", MimeType.XML);
					underlyingParameters.setDetachedContent(null);
				} else {
					contextToSignDocument = underlyingParameters.getDetachedContent();
				}
			} else {
				contextToSignDocument = copyDetachedContent(underlyingParameters, subordinatedValidator);
			}
			if (!asice && subordinatedValidator instanceof ASiCCMSDocumentValidator) {

				contextToSignDocument = contextSignature;
			}
		} else {

			if (asice && cadesForm) {

				final ByteArrayOutputStream outputStream = new ByteArrayOutputStream();
				buildAsicManifest(underlyingParameters, detachedDocument, outputStream);
				contextToSignDocument = new InMemoryDocument(outputStream.toByteArray(), "AsicManifestXXX.xml", MimeType.XML);
			} else {
				underlyingParameters.setDetachedContent(contextToSignDocument);
			}
		}
		return contextToSignDocument;
	}

	private boolean isAsicValidator(final DocumentValidator documentValidator) {

		final boolean result = documentValidator != null && (documentValidator instanceof ASiCContainerValidator);
		return result;
	}

	private static ZipEntry getNextZipEntry(final ZipInputStream zipInputStream) throws DSSException {
		try {
			return zipInputStream.getNextEntry();
		} catch (IOException e) {
			throw new DSSException(e);
		}
	}

	private DSSDocument getDetachedContents(final DocumentValidator subordinatedValidator, DSSDocument originalDocument) {

		final List<DSSDocument> detachedContents = subordinatedValidator.getDetachedContents();
		if (detachedContents == null || detachedContents.size() == 0) {

			final List<DSSDocument> detachedContentsList = new ArrayList<DSSDocument>();
			DSSDocument currentDocument = originalDocument;
			do {
				detachedContentsList.add(currentDocument);
				subordinatedValidator.setDetachedContents(detachedContentsList);
				currentDocument = currentDocument.getNextDocument();
			} while (currentDocument != null);
		} else {

			originalDocument = null;
			DSSDocument lastDocument = null;
			for (final DSSDocument currentDocument : detachedContents) {

				if (originalDocument == null) {
					originalDocument = currentDocument;
				} else {
					lastDocument.setNextDocument(currentDocument);
				}
				lastDocument = currentDocument;
			}
		}
		return originalDocument;
	}

	/**
	 * Creates a specific XAdES/CAdES signature parameters on the base of the provided parameters. Forces the signature packaging to
	 * DETACHED
	 *
	 * @param parameters must provide signingToken, PrivateKeyEntry and date
	 * @return new specific instance for XAdES or CAdES
	 */
	private SignatureParameters getParameters(final SignatureParameters parameters) {

		final SignatureParameters underlyingParameters = new SignatureParameters(parameters);
		final SignatureLevel asicProfile = parameters.getSignatureLevel();
		final SignatureForm asicSignatureForm = parameters.aSiC().getUnderlyingForm();
		final SignatureLevel underlyingLevel;
		final boolean xades = asicSignatureForm == SignatureForm.XAdES;
		switch (asicProfile) {

			case ASiC_S_BASELINE_B:
			case ASiC_E_BASELINE_B:
				underlyingLevel = xades ? SignatureLevel.XAdES_BASELINE_B : SignatureLevel.CAdES_BASELINE_B;
				break;
			case ASiC_S_BASELINE_T:
			case ASiC_E_BASELINE_T:
				underlyingLevel = xades ? SignatureLevel.XAdES_BASELINE_T : SignatureLevel.CAdES_BASELINE_T;
				break;
			case ASiC_S_BASELINE_LT:
			case ASiC_E_BASELINE_LT:
				underlyingLevel = xades ? SignatureLevel.XAdES_BASELINE_LT : SignatureLevel.CAdES_BASELINE_LT;
				break;
			case ASiC_S_BASELINE_LTA:
			case ASiC_E_BASELINE_LTA:
				underlyingLevel = xades ? SignatureLevel.XAdES_BASELINE_LTA : SignatureLevel.CAdES_BASELINE_LTA;
				break;
			default:
				throw new DSSException("Unsupported format: " + asicProfile.name());
		}
		underlyingParameters.setSignatureLevel(underlyingLevel);
		underlyingParameters.setSignaturePackaging(SignaturePackaging.DETACHED);
		return underlyingParameters;
	}

	private void buildCAdES(final ASiCParameters asicParameters, final DSSDocument signature, final ZipOutputStream outZip) throws DSSException {


		final String signatureZipEntryName = getSignatureFileName(asicParameters);
		final ZipEntry entrySignature = new ZipEntry(signatureZipEntryName);
		createZipEntry(outZip, entrySignature);
		zipWriteBytes(outZip, signature.getBytes());
	}

	private static void zipWriteBytes(final ZipOutputStream outZip, final byte[] bytes) throws DSSException {

		try {
			outZip.write(bytes);
		} catch (IOException e) {
			throw new DSSException(e);
		}
	}

	private String getSignatureFileName(final ASiCParameters asicParameters) {

		final boolean asice = isAsice(asicParameters);
		final DSSDocument enclosedSignature = asicParameters.getEnclosedSignature();
		if (isXAdESForm(asicParameters)) {

			if (asice && enclosedSignature != null) {

				return META_INF + asicParameters.getSignatureFileName();
			} else {

				return asice ? ZIP_ENTRY_ASICE_METAINF_XADES_SIGNATURE : ZIP_ENTRY_ASICS_METAINF_XADES_SIGNATURE;
			}
		} else if (isCAdESForm(asicParameters)) {

			if (asice && enclosedSignature != null) {

				return META_INF + asicParameters.getSignatureFileName();
			} else {

				return asice ? ZIP_ENTRY_ASICE_METAINF_CADES_SIGNATURE : ZIP_ENTRY_ASICS_METAINF_CADES_SIGNATURE;
			}
		} else {

			throw new DSSException("ASiC signature form must be XAdES or CAdES!");
		}
	}

	private String getSignatureMimeType(final ASiCParameters asicParameters) {

		if (isXAdESForm(asicParameters)) {

			return MimeType.PKCS7.getCode();
		} else if (isCAdESForm(asicParameters)) {

			return MimeType.PKCS7.getCode();
		} else {

			throw new DSSException("ASiC signature form must be XAdES or CAdES!");
		}
	}

	private void storeMimetype(final ASiCParameters asicParameters, final ZipOutputStream outZip) throws DSSException {

		final byte[] mimeTypeBytes = getMimeTypeBytes(asicParameters).getBytes();
		final ZipEntry entryMimetype = getZipEntryMimeType(mimeTypeBytes);

		writeZipEntry(outZip, mimeTypeBytes, entryMimetype);
	}

	private void writeZipEntry(final ZipOutputStream outZip, final byte[] mimeTypeBytes, final ZipEntry entryMimetype) throws DSSException {

		createZipEntry(outZip, entryMimetype);
		zipWriteBytes(outZip, mimeTypeBytes);
	}

	private void storeSignedFiles(final DSSDocument detachedDocument, final ZipOutputStream outZip) throws DSSException {

		DSSDocument currentDetachedDocument = detachedDocument;
		do {

			final String detachedDocumentName = currentDetachedDocument.getName();
			final String name = detachedDocumentName != null ? detachedDocumentName : ZIP_ENTRY_DETACHED_FILE;
			final ZipEntry entryDocument = new ZipEntry(name);
			outZip.setLevel(ZipEntry.DEFLATED);
			try {

				createZipEntry(outZip, entryDocument);
				final InputStream inputStream = currentDetachedDocument.openStream();
				DSSUtils.copy(inputStream, outZip);
				DSSUtils.closeQuietly(inputStream);
			} catch (DSSException e) {
				if (!(e.getCause() instanceof ZipException && e.getCause().getMessage().startsWith("duplicate entry:"))) {
					throw e;
				}
			}
			currentDetachedDocument = currentDetachedDocument.getNextDocument();
		} while (currentDetachedDocument != null);
	}

	private String getMimeTypeBytes(final ASiCParameters asicParameters) {

		final String asicParameterMimeType = asicParameters.getMimeType();
		String mimeTypeBytes;
		if (DSSUtils.isBlank(asicParameterMimeType)) {

			if (isAsice(asicParameters)) {
				mimeTypeBytes = MimeType.ASICE.getCode();
			} else {
				mimeTypeBytes = MimeType.ASICS.getCode();
			}
		} else {
			mimeTypeBytes = asicParameterMimeType;
		}
		return mimeTypeBytes;
	}

	private ZipEntry getZipEntryMimeType(final byte[] mimeTypeBytes) {

		final ZipEntry entryMimetype = new ZipEntry(ZIP_ENTRY_MIMETYPE);
		entryMimetype.setMethod(ZipEntry.STORED);
		entryMimetype.setSize(mimeTypeBytes.length);
		entryMimetype.setCompressedSize(mimeTypeBytes.length);
		final CRC32 crc = new CRC32();
		crc.update(mimeTypeBytes);
		entryMimetype.setCrc(crc.getValue());
		return entryMimetype;
	}

	/**
	 * This method creates a XAdES signature. When adding a new signature,  this one is appended to the already present signatures.
	 *
	 * @param asicParameters already present signatures
	 * @param signature      signature being created
	 * @param outZip         destination {@code ZipOutputStream}
	 * @throws eu.europa.ec.markt.dss.exception.DSSException
	 */
	private void buildXAdES(final ASiCParameters asicParameters, final DSSDocument signature, final ZipOutputStream outZip) throws DSSException {

		final String signatureZipEntryName = getSignatureFileName(asicParameters);
		final ZipEntry entrySignature = new ZipEntry(signatureZipEntryName);
		createZipEntry(outZip, entrySignature);
		// Creates the XAdES signature
		final Document xmlSignatureDoc = DSSXMLUtils.buildDOM(signature);
		final Element documentElement = xmlSignatureDoc.getDocumentElement();
		final Element xmlSignatureElement = (Element) xmlSignatureDoc.removeChild(documentElement);

		final Document xmlXAdESDoc;
		final DSSDocument enclosedSignature = asicParameters.getEnclosedSignature();
		if (enclosedSignature != null && isAsics(asicParameters)) {

			final Document contextXmlSignatureDoc = DSSXMLUtils.buildDOM(enclosedSignature);
			final Element contextDocumentElement = contextXmlSignatureDoc.getDocumentElement();
			contextXmlSignatureDoc.adoptNode(xmlSignatureElement);
			contextDocumentElement.appendChild(xmlSignatureElement);
			xmlXAdESDoc = contextXmlSignatureDoc;
		} else {

			xmlXAdESDoc = DSSXMLUtils.createDocument(ASiCNamespaces.ASiC, ASICS_NS, xmlSignatureElement);
		}
		storeXmlDom(outZip, xmlXAdESDoc);
	}

	private void storeXmlDom(final OutputStream outZip, final Document xml) throws DSSException {

		try {
			final DOMSource xmlSource = new DOMSource(xml);
			final StreamResult outputTarget = new StreamResult(outZip);
			TransformerFactory.newInstance().newTransformer().transform(xmlSource, outputTarget);
		} catch (TransformerException e) {
			throw new DSSException(e);
		} catch (TransformerFactoryConfigurationError transformerFactoryConfigurationError) {
			transformerFactoryConfigurationError.printStackTrace();
		}
	}

	private boolean isAsics(final ASiCParameters asicParameters) {
		return SignatureForm.ASiC_S.equals(asicParameters.getContainerForm());
	}

	private boolean isAsice(final ASiCParameters asicParameters) {
		return SignatureForm.ASiC_E.equals(asicParameters.getContainerForm());
	}

	/**
	 * This method returns the specific service associated with the container: XAdES or CAdES.
	 *
	 * @param specificParameters {@code DocumentSignatureService}
	 * @return
	 */
	protected DocumentSignatureService getSpecificService(final SignatureParameters specificParameters) {

		final SignatureForm asicSignatureForm = specificParameters.aSiC().getUnderlyingForm();
		final DocumentSignatureService underlyingASiCService = specificParameters.getContext().getUnderlyingASiCService(certificateVerifier, asicSignatureForm);
		underlyingASiCService.setTspSource(tspSource);
		return underlyingASiCService;
	}
>>>>>>> 849943bb
}<|MERGE_RESOLUTION|>--- conflicted
+++ resolved
@@ -1,8 +1,7 @@
 /*
  * DSS - Digital Signature Services
  *
- * Copyright (C) 2013 European Commission, Directorate-General Internal Market and Services (DG MARKT),
- * B-1049 Bruxelles/Brussel
+ * Copyright (C) 2013 European Commission, Directorate-General Internal Market and Services (DG MARKT), B-1049 Bruxelles/Brussel
  *
  * Developed by: 2013 ARHS Developments S.A. (rue Nicolas Bové 2B, L-1253 Luxembourg) http://www.arhs-developments.com
  *
@@ -23,16 +22,13 @@
  * Project: Digital Signature Services (DSS)
  * Contractor: ARHS-Developments
  *
- * $HeadURL: http://forge.aris-lux.lan/svn/dgmarktdss/trunk/buildtools/src/main/resources/eclipse/dss-java-code
- * -template.xml $
+ * $HeadURL: http://forge.aris-lux.lan/svn/dgmarktdss/trunk/buildtools/src/main/resources/eclipse/dss-java-code-template.xml $
  * $Revision: 672 $
  * $Date: 2011-05-12 11:59:21 +0200 (Thu, 12 May 2011) $
  * $Author: hiedelch $
  */
 package eu.europa.ec.markt.dss.signature.asic;
 
-<<<<<<< HEAD
-=======
 import java.io.ByteArrayOutputStream;
 import java.io.IOException;
 import java.io.InputStream;
@@ -58,7 +54,6 @@
 import org.w3c.dom.Element;
 import org.w3c.dom.Text;
 
->>>>>>> 849943bb
 import eu.europa.ec.markt.dss.ASiCNamespaces;
 import eu.europa.ec.markt.dss.DSSUtils;
 import eu.europa.ec.markt.dss.DSSXMLUtils;
@@ -67,7 +62,13 @@
 import eu.europa.ec.markt.dss.exception.DSSNullException;
 import eu.europa.ec.markt.dss.parameter.ASiCParameters;
 import eu.europa.ec.markt.dss.parameter.SignatureParameters;
-import eu.europa.ec.markt.dss.signature.*;
+import eu.europa.ec.markt.dss.signature.AbstractSignatureService;
+import eu.europa.ec.markt.dss.signature.DSSDocument;
+import eu.europa.ec.markt.dss.signature.DocumentSignatureService;
+import eu.europa.ec.markt.dss.signature.InMemoryDocument;
+import eu.europa.ec.markt.dss.signature.MimeType;
+import eu.europa.ec.markt.dss.signature.SignatureLevel;
+import eu.europa.ec.markt.dss.signature.SignaturePackaging;
 import eu.europa.ec.markt.dss.signature.token.DSSPrivateKeyEntry;
 import eu.europa.ec.markt.dss.signature.token.SignatureTokenConnection;
 import eu.europa.ec.markt.dss.validation102853.CertificateVerifier;
@@ -76,30 +77,9 @@
 import eu.europa.ec.markt.dss.validation102853.SignedDocumentValidator;
 import eu.europa.ec.markt.dss.validation102853.asic.ASiCCMSDocumentValidator;
 import eu.europa.ec.markt.dss.validation102853.asic.ASiCContainerValidator;
-import org.slf4j.Logger;
-import org.slf4j.LoggerFactory;
-import org.w3c.dom.Document;
-import org.w3c.dom.Element;
-import org.w3c.dom.Text;
-
-import javax.xml.crypto.dsig.XMLSignature;
-import javax.xml.transform.TransformerException;
-import javax.xml.transform.TransformerFactory;
-import javax.xml.transform.TransformerFactoryConfigurationError;
-import javax.xml.transform.dom.DOMSource;
-import javax.xml.transform.stream.StreamResult;
-import java.io.ByteArrayOutputStream;
-import java.io.IOException;
-import java.io.OutputStream;
-import java.util.ArrayList;
-import java.util.HashMap;
-import java.util.List;
-import java.util.Map;
-import java.util.zip.*;
 
 /**
- * Implementation of {@code DocumentSignatureService} for ASiC-S and -E containers. It allows the creation of
- * containers based on XAdES or CAdES standard.
+ * Implementation of {@code DocumentSignatureService} for ASiC-S and -E containers. It allows the creation of containers based on XAdES or CAdES standard.
  * <p/>
  * DISCLAIMER: Project owner DG-MARKT.
  *
@@ -108,710 +88,6 @@
  */
 public class ASiCService extends AbstractSignatureService {
 
-<<<<<<< HEAD
-  private static final Logger LOG = LoggerFactory.getLogger(ASiCService.class);
-
-  private final static String ZIP_ENTRY_DETACHED_FILE = "detached-file";
-  private final static String ZIP_ENTRY_MIMETYPE = "mimetype";
-  private final static String META_INF = "META-INF/";
-  private final static String ZIP_ENTRY_ASICS_METAINF_XADES_SIGNATURE = META_INF + "signatures.xml";
-  private final static String ZIP_ENTRY_ASICE_METAINF_XADES_SIGNATURE = META_INF + "signature001.xml";
-  private final static String ZIP_ENTRY_ASICS_METAINF_CADES_SIGNATURE = META_INF + "signature.p7s";
-  private final static String ZIP_ENTRY_ASICE_METAINF_CADES_SIGNATURE = META_INF + "signature001.p7s";
-
-  private final static String ASICS_EXTENSION = ".asics"; // can be ".scs"
-  private final static String ASICE_EXTENSION = ".asice"; // can be ".sce"
-  public final static String ASICS_NS = "asic:XAdESSignatures";
-
-  /**
-   * This is the constructor to create an instance of the {@code ASiCService}. A certificate verifier must be provided.
-   *
-   * @param certificateVerifier {@code CertificateVerifier} provides information on the sources to be used in the
-   *                            validation process in the context of a signature.
-   */
-  public ASiCService(final CertificateVerifier certificateVerifier) {
-
-    super(certificateVerifier);
-    LOG.debug("+ ASiCService created");
-  }
-
-  @Override
-  public byte[] getDataToSign(final DSSDocument toSignDocument, final SignatureParameters parameters) throws
-      DSSException {
-
-    final SignatureParameters underlyingParameters = getParameters(parameters);
-
-    // toSignDocument can be a simple file or an ASiC container
-    final DSSDocument contextToSignDocument = prepare(toSignDocument, underlyingParameters);
-    final ASiCParameters asicParameters = underlyingParameters.aSiC();
-    parameters.aSiC().setEnclosedSignature(asicParameters.getEnclosedSignature());
-    final DocumentSignatureService underlyingService = getSpecificService(underlyingParameters);
-    return underlyingService.getDataToSign(contextToSignDocument, underlyingParameters);
-  }
-
-  /**
-   * ETSI TS 102 918 v1.2.1 (2012-02) <br />
-   * <p>
-   * Contents of Container ( 6.2.2 )
-   * </p>
-   * <ul>
-   * <li>The file extension ".asics" should be used .</li>
-   * <li>The root element of each signature content shall be either &lt;asic:XadESSignatures&gt; as specified in clause
-   * A.5. Its the recommended format</li>
-   * <li>The comment field in the ZIP header may be used to identify the type of the data object within the container.
-   * <br />
-   * If this field is present, it should be set with "mimetype=" followed by the mime type of the data object held in
-   * the signed data object</li>
-   * <li>The mimetype file can be used to support operating systems that rely on some content in specific positions in
-   * a file.<br />
-   * <ul>
-   * <li>It has to be the first entry in the archive.</li>
-   * <li>It cannot contain "Extra fields".</li>
-   * <li>It cannot be compressed or encrypted inside the ZIP file</li>
-   * </ul>
-   * </li>
-   * </ul>
-   */
-  @Override
-  public DSSDocument signDocument(final DSSDocument toSignDocument, final SignatureParameters parameters,
-                                  final byte[] signatureValue) throws DSSException {
-
-    assertSigningDateInCertificateValidityRange(parameters);
-
-    // Signs the toSignDocument first
-    SignatureParameters underlyingParameters = getParameters(parameters);
-
-    DSSDocument contextToSignDocument = prepare(toSignDocument, underlyingParameters);
-    final ASiCParameters asicParameters = underlyingParameters.aSiC();
-    parameters.aSiC().setEnclosedSignature(asicParameters.getEnclosedSignature());
-
-    final DocumentSignatureService underlyingService = getSpecificService(underlyingParameters);
-    final DSSDocument signature = underlyingService.signDocument(contextToSignDocument, underlyingParameters,
-        signatureValue);
-
-    underlyingParameters = getParameters(parameters);
-    DSSDocument asicContainer = null;
-    final boolean signingContainer = asicParameters.getEnclosedSignature() != null;
-    if (signingContainer) {
-      asicContainer = toSignDocument;
-    }
-    if (isAsice(asicParameters) && isCAdESForm(asicParameters)) {
-      if (!signingContainer) {
-
-        contextToSignDocument = toSignDocument;
-      } else {
-        contextToSignDocument = parameters.getDetachedContent();
-      }
-    }
-    final InMemoryDocument asicSignature = buildASiCContainer(contextToSignDocument, asicContainer,
-        underlyingParameters, signature);
-    parameters.setDeterministicId(null);
-    return asicSignature;
-  }
-
-  @Override
-  public DSSDocument signDocument(final DSSDocument toSignDocument, final SignatureParameters parameters) throws
-      DSSException {
-
-    final byte[] dataToSign = getDataToSign(toSignDocument, parameters);
-    final SignatureTokenConnection signingToken = parameters.getSigningToken();
-    if (signingToken == null) {
-
-      throw new DSSNullException(SignatureTokenConnection.class);
-    }
-    final DigestAlgorithm digestAlgorithm = parameters.getDigestAlgorithm();
-    final DSSPrivateKeyEntry privateKeyEntry = parameters.getPrivateKeyEntry();
-    final byte[] signatureValue = signingToken.sign(dataToSign, digestAlgorithm, privateKeyEntry);
-    final DSSDocument dssDocument = signDocument(toSignDocument, parameters, signatureValue);
-    return dssDocument;
-  }
-
-  @Override
-  public DSSDocument extendDocument(final DSSDocument toExtendDocument, final SignatureParameters parameters) throws
-      DSSException {
-
-    final DocumentValidator validator = SignedDocumentValidator.fromDocument(toExtendDocument);
-    DocumentValidator subordinatedValidator = validator.getSubordinatedValidator();
-    final DocumentSignatureService specificService = getSpecificService(parameters);
-    specificService.setTspSource(tspSource);
-
-    final SignatureParameters xadesParameters = getParameters(parameters);
-    final DSSDocument detachedContent = parameters.getDetachedContent();
-    final DSSDocument detachedContents = getDetachedContents(subordinatedValidator, detachedContent);
-    xadesParameters.setDetachedContent(detachedContents);
-
-    Map<String, DSSDocument> updatedDocuments = new HashMap<String, DSSDocument>();
-    do {
-      final DSSDocument signature = subordinatedValidator.getDocument();
-      updatedDocuments.put(signature.getName(), specificService.extendDocument(signature, xadesParameters));
-      subordinatedValidator = subordinatedValidator.getNextValidator();
-    } while (subordinatedValidator != null);
-
-    final ByteArrayOutputStream output = new ByteArrayOutputStream();
-    final ZipOutputStream zip = new ZipOutputStream(output);
-    final ZipInputStream input = new ZipInputStream(toExtendDocument.openStream());
-    ZipEntry entry;
-
-    while ((entry = getNextZipEntry(input)) != null) {
-      String entryName = entry.getName();
-      ZipEntry newEntry = new ZipEntry(entryName);
-      DSSDocument updatedDocument = updatedDocuments.get(entryName);
-      if (updatedDocument != null) {
-        createZipEntry(zip, newEntry);
-        DSSUtils.copy(updatedDocument.openStream(), zip);
-      } else {
-
-        createZipEntry(zip, newEntry);
-        DSSUtils.copy(input, zip);
-      }
-    }
-    DSSUtils.close(zip);
-    return new InMemoryDocument(output.toByteArray());
-  }
-
-  private DSSDocument copyDetachedContent(final SignatureParameters underlyingParameters, final DocumentValidator
-      subordinatedValidator) {
-
-    DSSDocument contextToSignDocument = null;
-    DSSDocument currentDetachedDocument = null;
-    final List<DSSDocument> detachedContents = subordinatedValidator.getDetachedContents();
-    for (final DSSDocument detachedDocument : detachedContents) {
-
-      if (contextToSignDocument == null) {
-        contextToSignDocument = detachedDocument;
-      } else {
-        currentDetachedDocument.setNextDocument(detachedDocument);
-      }
-      currentDetachedDocument = detachedDocument;
-    }
-    underlyingParameters.setDetachedContent(contextToSignDocument);
-    return contextToSignDocument;
-  }
-
-  private DocumentValidator getAsicValidator(final DSSDocument toSignDocument) {
-
-    // Check if this is an existing container
-    try {
-
-      final DocumentValidator validator = SignedDocumentValidator.fromDocument(toSignDocument);
-      if (isAsicValidator(validator)) {
-
-        return validator;
-      }
-    } catch (Exception e) {
-      // do nothing
-    }
-    return null;
-  }
-
-  public InMemoryDocument buildASiCContainer(final DSSDocument toSignDocument, DSSDocument signDocument,
-                                             final SignatureParameters underlyingParameters,
-                                             final DSSDocument signature) {
-
-    final DSSDocument detachedDocument = underlyingParameters.getDetachedContent();
-    final String toSignDocumentName = detachedDocument.getName();
-
-    final ASiCParameters asicParameters = underlyingParameters.aSiC();
-    final boolean asice = isAsice(asicParameters);
-    final boolean cadesForm = isCAdESForm(asicParameters);
-
-
-    final ByteArrayOutputStream outBytes = new ByteArrayOutputStream();
-    ZipOutputStream zipOutputStream = new ZipOutputStream(outBytes);
-    if (asice && signDocument != null) {
-
-      copyZipContent(signDocument, zipOutputStream);
-    } else {
-
-      storeZipComment(asicParameters, zipOutputStream, toSignDocumentName);
-
-      storeMimetype(asicParameters, zipOutputStream);
-    }
-    storeSignedFiles(toSignDocument, zipOutputStream);
-
-    storesSignature(asicParameters, signature, zipOutputStream);
-
-    if (asice && cadesForm) {
-      storeAsicManifest(underlyingParameters, toSignDocument, zipOutputStream);
-    } else if (isAsice(asicParameters) && isXAdESForm(asicParameters)) {
-      storeManifest(toSignDocument, zipOutputStream);
-    }
-    DSSUtils.close(zipOutputStream);
-
-    final InMemoryDocument asicContainer = createASiCContainer(asicParameters, outBytes, toSignDocumentName);
-    return asicContainer;
-  }
-
-  private void copyZipContent(DSSDocument toSignAsicContainer, ZipOutputStream zipOutputStream) {
-    final ZipInputStream zipInputStream = new ZipInputStream(toSignAsicContainer.openStream());
-
-    for (ZipEntry entry = getNextZipEntry(zipInputStream); entry != null; entry = getNextZipEntry(zipInputStream)) {
-      if (entry.getName().equals("META-INF/manifest.xml"))
-        continue;
-      createZipEntry(zipOutputStream, entry);
-      DSSUtils.copy(zipInputStream, zipOutputStream);
-    }
-
-    DSSUtils.closeQuietly(zipInputStream);
-  }
-
-  private void storeManifest(DSSDocument document, ZipOutputStream outZip) {
-    Manifest manifest = new Manifest();
-    manifest.addFileEntry(document);
-    try {
-      outZip.putNextEntry(new ZipEntry("META-INF/manifest.xml"));
-      ByteArrayOutputStream out = new ByteArrayOutputStream();
-      manifest.save(out);
-      outZip.write(out.toByteArray());
-    } catch (IOException e) {
-      LOG.error(e.getMessage());
-      throw new DSSException(e);
-    }
-  }
-
-
-  private void storeAsicManifest(final SignatureParameters underlyingParameters, final DSSDocument detachedDocument,
-                                 final ZipOutputStream outZip) {
-
-    final String signatureName = getSignatureFileName(underlyingParameters.aSiC());
-    final int indexOfSignature = signatureName.indexOf("signature");
-    String suffix = signatureName.substring(indexOfSignature + "signature".length());
-    final int lastIndexOf = suffix.lastIndexOf(".");
-    suffix = suffix.substring(0, lastIndexOf);
-    final String asicManifestZipEntryName = META_INF + "ASiCManifest" + suffix + ".xml";
-    final ZipEntry entrySignature = new ZipEntry(asicManifestZipEntryName);
-    createZipEntry(outZip, entrySignature);
-
-    buildAsicManifest(underlyingParameters, detachedDocument, outZip);
-  }
-
-  private void buildAsicManifest(final SignatureParameters underlyingParameters, final DSSDocument detachedDocument,
-                                 final OutputStream outputStream) {
-
-    final ASiCParameters asicParameters = underlyingParameters.aSiC();
-
-    final Document documentDom = DSSXMLUtils.buildDOM();
-    final Element asicManifestDom = documentDom.createElementNS(ASiCNamespaces.ASiC, "asic:ASiCManifest");
-    documentDom.appendChild(asicManifestDom);
-
-    final Element sigReferenceDom = DSSXMLUtils.addElement(documentDom, asicManifestDom, ASiCNamespaces.ASiC,
-        "asic:SigReference");
-    final String signatureName = getSignatureFileName(asicParameters);
-    sigReferenceDom.setAttribute("URI", signatureName);
-    final String signatureMimeType = getSignatureMimeType(asicParameters);
-    sigReferenceDom.setAttribute("MimeType", signatureMimeType);
-
-    DSSDocument currentDetachedDocument = detachedDocument;
-    do {
-
-      final String detachedDocumentName = currentDetachedDocument.getName();
-      final Element dataObjectReferenceDom = DSSXMLUtils.addElement(documentDom, sigReferenceDom,
-          ASiCNamespaces.ASiC, "asic:DataObjectReference");
-      dataObjectReferenceDom.setAttribute("URI", detachedDocumentName);
-
-      final Element digestMethodDom = DSSXMLUtils.addElement(documentDom, dataObjectReferenceDom, XMLSignature.XMLNS,
-          "DigestMethod");
-      final DigestAlgorithm digestAlgorithm = underlyingParameters.getDigestAlgorithm();
-      digestMethodDom.setAttribute("Algorithm", digestAlgorithm.getXmlId());
-
-      final Element digestValueDom = DSSXMLUtils.addElement(documentDom, dataObjectReferenceDom, XMLSignature.XMLNS,
-          "DigestValue");
-      final byte[] digest = DSSUtils.digest(digestAlgorithm, currentDetachedDocument.getBytes());
-      final String base64Encoded = DSSUtils.base64Encode(digest);
-      final Text textNode = documentDom.createTextNode(base64Encoded);
-      digestValueDom.appendChild(textNode);
-
-      currentDetachedDocument = currentDetachedDocument.getNextDocument();
-    } while (currentDetachedDocument != null);
-
-    storeXmlDom(outputStream, documentDom);
-  }
-
-  private static void createZipEntry(final ZipOutputStream outZip, final ZipEntry entrySignature) throws DSSException {
-    try {
-      outZip.putNextEntry(entrySignature);
-    } catch (IOException e) {
-      throw new DSSException(e);
-    }
-  }
-
-  private InMemoryDocument createASiCContainer(final ASiCParameters asicParameters, final ByteArrayOutputStream
-      outBytes, final String toSignDocumentName) {
-
-    final byte[] documentBytes = outBytes.toByteArray();
-    final SignatureForm containerForm = asicParameters.getContainerForm();
-    final boolean asics = SignatureForm.ASiC_S.equals(containerForm);
-    final String extension = asics ? ASICS_EXTENSION : ASICE_EXTENSION;
-    final String name = toSignDocumentName != null ? toSignDocumentName + extension : null;
-    final MimeType mimeType = asics ? MimeType.ASICS : MimeType.ASICE;
-    return new InMemoryDocument(documentBytes, name, mimeType);
-  }
-
-  private void storesSignature(final ASiCParameters asicParameters, final DSSDocument signature,
-                               final ZipOutputStream outZip) {
-
-    if (isXAdESForm(asicParameters)) {
-
-      buildXAdES(asicParameters, signature, outZip);
-    } else if (isCAdESForm(asicParameters)) {
-
-      buildCAdES(asicParameters, signature, outZip);
-    } else {
-      throw new DSSException("ASiC signature form must be XAdES or CAdES!");
-    }
-  }
-
-  private boolean isCAdESForm(final ASiCParameters asicParameters) {
-
-    final SignatureForm underlyingForm = asicParameters.getUnderlyingForm();
-    return SignatureForm.CAdES.equals(underlyingForm);
-  }
-
-  private boolean isXAdESForm(final ASiCParameters asicParameters) {
-    final SignatureForm underlyingForm = asicParameters.getUnderlyingForm();
-    return SignatureForm.XAdES.equals(underlyingForm);
-  }
-
-  private void storeZipComment(final ASiCParameters asicParameters, final ZipOutputStream outZip,
-                               final String toSignDocumentName) {
-
-    if (asicParameters.isZipComment() && DSSUtils.isNotEmpty(toSignDocumentName)) {
-
-      outZip.setComment("mimetype=" + getMimeTypeBytes(asicParameters));
-    }
-  }
-
-  private DSSDocument prepare(final DSSDocument detachedDocument, final SignatureParameters underlyingParameters) {
-
-    // detachedDocument can be a simple file or an ASiC container
-    DSSDocument contextToSignDocument = detachedDocument;
-    final ASiCParameters asicParameters = underlyingParameters.aSiC();
-    final boolean asice = isAsice(asicParameters);
-    final boolean cadesForm = isCAdESForm(asicParameters);
-    final DocumentValidator validator = getAsicValidator(detachedDocument);
-    if (isAsicValidator(validator)) {
-
-      // This is already an existing ASiC container; a new signature should be added.
-      final DocumentValidator subordinatedValidator = validator.getSubordinatedValidator();
-      final DSSDocument contextSignature = subordinatedValidator.getDocument();
-      underlyingParameters.aSiC().setEnclosedSignature(contextSignature);
-      if (asice) {
-
-        if (cadesForm) {
-
-          final ByteArrayOutputStream outputStream = new ByteArrayOutputStream();
-          buildAsicManifest(underlyingParameters, underlyingParameters.getDetachedContent(), outputStream);
-          contextToSignDocument = new InMemoryDocument(outputStream.toByteArray(), "AsicManifestXXX.xml", MimeType.XML);
-          underlyingParameters.setDetachedContent(null);
-        } else {
-          contextToSignDocument = underlyingParameters.getDetachedContent();
-        }
-      } else {
-        contextToSignDocument = copyDetachedContent(underlyingParameters, subordinatedValidator);
-      }
-      if (!asice && subordinatedValidator instanceof ASiCCMSDocumentValidator) {
-
-        contextToSignDocument = contextSignature;
-      }
-    } else {
-
-      if (asice && cadesForm) {
-
-        final ByteArrayOutputStream outputStream = new ByteArrayOutputStream();
-        buildAsicManifest(underlyingParameters, detachedDocument, outputStream);
-        contextToSignDocument = new InMemoryDocument(outputStream.toByteArray(), "AsicManifestXXX.xml", MimeType.XML);
-      } else {
-        underlyingParameters.setDetachedContent(contextToSignDocument);
-      }
-    }
-    return contextToSignDocument;
-  }
-
-  private boolean isAsicValidator(final DocumentValidator documentValidator) {
-
-    final boolean result = documentValidator != null && (documentValidator instanceof ASiCContainerValidator);
-    return result;
-  }
-
-  private static ZipEntry getNextZipEntry(final ZipInputStream zipInputStream) throws DSSException {
-    try {
-      return zipInputStream.getNextEntry();
-    } catch (IOException e) {
-      throw new DSSException(e);
-    }
-  }
-
-  private DSSDocument getDetachedContents(final DocumentValidator subordinatedValidator, DSSDocument originalDocument) {
-
-    final List<DSSDocument> detachedContents = subordinatedValidator.getDetachedContents();
-    if (detachedContents == null || detachedContents.size() == 0) {
-
-      final List<DSSDocument> detachedContentsList = new ArrayList<DSSDocument>();
-      DSSDocument currentDocument = originalDocument;
-      do {
-        detachedContentsList.add(currentDocument);
-        subordinatedValidator.setDetachedContents(detachedContentsList);
-        currentDocument = currentDocument.getNextDocument();
-      } while (currentDocument != null);
-    } else {
-
-      originalDocument = null;
-      DSSDocument lastDocument = null;
-      for (final DSSDocument currentDocument : detachedContents) {
-
-        if (originalDocument == null) {
-          originalDocument = currentDocument;
-        } else {
-          lastDocument.setNextDocument(currentDocument);
-        }
-        lastDocument = currentDocument;
-      }
-    }
-    return originalDocument;
-  }
-
-  /**
-   * Creates a specific XAdES/CAdES signature parameters on the base of the provided parameters. Forces the signature
-   * packaging to
-   * DETACHED
-   *
-   * @param parameters must provide signingToken, PrivateKeyEntry and date
-   * @return new specific instance for XAdES or CAdES
-   */
-  private SignatureParameters getParameters(final SignatureParameters parameters) {
-
-    final SignatureParameters underlyingParameters = new SignatureParameters(parameters);
-    final SignatureLevel asicProfile = parameters.getSignatureLevel();
-    final SignatureForm asicSignatureForm = parameters.aSiC().getUnderlyingForm();
-    final SignatureLevel underlyingLevel;
-    final boolean xades = asicSignatureForm == SignatureForm.XAdES;
-    switch (asicProfile) {
-
-      case ASiC_S_BASELINE_B:
-      case ASiC_E_BASELINE_B:
-        underlyingLevel = xades ? SignatureLevel.XAdES_BASELINE_B : SignatureLevel.CAdES_BASELINE_B;
-        break;
-      case ASiC_S_BASELINE_T:
-      case ASiC_E_BASELINE_T:
-        underlyingLevel = xades ? SignatureLevel.XAdES_BASELINE_T : SignatureLevel.CAdES_BASELINE_T;
-        break;
-      case ASiC_S_BASELINE_LT:
-      case ASiC_E_BASELINE_LT:
-        underlyingLevel = xades ? SignatureLevel.XAdES_BASELINE_LT : SignatureLevel.CAdES_BASELINE_LT;
-        break;
-      case ASiC_S_BASELINE_LTA:
-      case ASiC_E_BASELINE_LTA:
-        underlyingLevel = xades ? SignatureLevel.XAdES_BASELINE_LTA : SignatureLevel.CAdES_BASELINE_LTA;
-        break;
-      default:
-        throw new DSSException("Unsupported format: " + asicProfile.name());
-    }
-    underlyingParameters.setSignatureLevel(underlyingLevel);
-    underlyingParameters.setSignaturePackaging(SignaturePackaging.DETACHED);
-    return underlyingParameters;
-  }
-
-  private void buildCAdES(final ASiCParameters asicParameters, final DSSDocument signature, final ZipOutputStream
-      outZip) throws DSSException {
-
-
-    final String signatureZipEntryName = getSignatureFileName(asicParameters);
-    final ZipEntry entrySignature = new ZipEntry(signatureZipEntryName);
-    createZipEntry(outZip, entrySignature);
-    zipWriteBytes(outZip, signature.getBytes());
-  }
-
-  private static void zipWriteBytes(final ZipOutputStream outZip, final byte[] bytes) throws DSSException {
-
-    try {
-      outZip.write(bytes);
-    } catch (IOException e) {
-      throw new DSSException(e);
-    }
-  }
-
-  private String getSignatureFileName(final ASiCParameters asicParameters) {
-
-    final boolean asice = isAsice(asicParameters);
-    final DSSDocument enclosedSignature = asicParameters.getEnclosedSignature();
-    if (isXAdESForm(asicParameters)) {
-
-      if (asice && enclosedSignature != null) {
-
-        return META_INF + asicParameters.getSignatureFileName();
-      } else {
-        if (asice && asicParameters.getSignatureFileName() != null)
-          return META_INF + asicParameters.getSignatureFileName();
-
-        return asice ? ZIP_ENTRY_ASICE_METAINF_XADES_SIGNATURE : ZIP_ENTRY_ASICS_METAINF_XADES_SIGNATURE;
-      }
-    } else if (isCAdESForm(asicParameters)) {
-
-      if (asice && enclosedSignature != null) {
-
-        return META_INF + asicParameters.getSignatureFileName();
-      } else {
-
-        return asice ? ZIP_ENTRY_ASICE_METAINF_CADES_SIGNATURE : ZIP_ENTRY_ASICS_METAINF_CADES_SIGNATURE;
-      }
-    } else {
-
-      throw new DSSException("ASiC signature form must be XAdES or CAdES!");
-    }
-  }
-
-  private String getSignatureMimeType(final ASiCParameters asicParameters) {
-
-    if (isXAdESForm(asicParameters)) {
-
-      return MimeType.PKCS7.getCode();
-    } else if (isCAdESForm(asicParameters)) {
-
-      return MimeType.PKCS7.getCode();
-    } else {
-
-      throw new DSSException("ASiC signature form must be XAdES or CAdES!");
-    }
-  }
-
-  private void storeMimetype(final ASiCParameters asicParameters, final ZipOutputStream outZip) throws DSSException {
-
-    final byte[] mimeTypeBytes = getMimeTypeBytes(asicParameters).getBytes();
-    final ZipEntry entryMimetype = getZipEntryMimeType(mimeTypeBytes);
-
-    writeZipEntry(outZip, mimeTypeBytes, entryMimetype);
-  }
-
-  private void writeZipEntry(final ZipOutputStream outZip, final byte[] mimeTypeBytes, final ZipEntry entryMimetype)
-      throws DSSException {
-
-    createZipEntry(outZip, entryMimetype);
-    zipWriteBytes(outZip, mimeTypeBytes);
-  }
-
-  private void storeSignedFiles(final DSSDocument detachedDocument, final ZipOutputStream outZip) throws DSSException {
-
-    DSSDocument currentDetachedDocument = detachedDocument;
-    do {
-
-      final String detachedDocumentName = currentDetachedDocument.getName();
-      final String name = detachedDocumentName != null ? detachedDocumentName : ZIP_ENTRY_DETACHED_FILE;
-      final ZipEntry entryDocument = new ZipEntry(name);
-      outZip.setLevel(ZipEntry.DEFLATED);
-      try {
-
-        createZipEntry(outZip, entryDocument);
-        DSSUtils.copy(currentDetachedDocument.openStream(), outZip);
-      } catch (DSSException e) {
-        if (!(e.getCause() instanceof ZipException && e.getCause().getMessage().startsWith("duplicate entry:"))) {
-          throw e;
-        }
-      }
-      currentDetachedDocument = currentDetachedDocument.getNextDocument();
-    } while (currentDetachedDocument != null);
-  }
-
-  private String getMimeTypeBytes(final ASiCParameters asicParameters) {
-
-    final String asicParameterMimeType = asicParameters.getMimeType();
-    String mimeTypeBytes;
-    if (DSSUtils.isBlank(asicParameterMimeType)) {
-
-      if (isAsice(asicParameters)) {
-        mimeTypeBytes = MimeType.ASICE.getCode();
-      } else {
-        mimeTypeBytes = MimeType.ASICS.getCode();
-      }
-    } else {
-      mimeTypeBytes = asicParameterMimeType;
-    }
-    return mimeTypeBytes;
-  }
-
-  private ZipEntry getZipEntryMimeType(final byte[] mimeTypeBytes) {
-
-    final ZipEntry entryMimetype = new ZipEntry(ZIP_ENTRY_MIMETYPE);
-    entryMimetype.setMethod(ZipEntry.STORED);
-    entryMimetype.setSize(mimeTypeBytes.length);
-    entryMimetype.setCompressedSize(mimeTypeBytes.length);
-    final CRC32 crc = new CRC32();
-    crc.update(mimeTypeBytes);
-    entryMimetype.setCrc(crc.getValue());
-    return entryMimetype;
-  }
-
-  /**
-   * This method creates a XAdES signature. When adding a new signature,  this one is appended to the already present
-   * signatures.
-   *
-   * @param asicParameters already present signatures
-   * @param signature      signature being created
-   * @param outZip         destination {@code ZipOutputStream}
-   * @throws eu.europa.ec.markt.dss.exception.DSSException
-   */
-  private void buildXAdES(final ASiCParameters asicParameters, final DSSDocument signature,
-                          final ZipOutputStream outZip) throws DSSException {
-
-    final String signatureZipEntryName = getSignatureFileName(asicParameters);
-    final ZipEntry entrySignature = new ZipEntry(signatureZipEntryName);
-    createZipEntry(outZip, entrySignature);
-    // Creates the XAdES signature
-    final Document xmlSignatureDoc = DSSXMLUtils.buildDOM(signature);
-    final Element documentElement = xmlSignatureDoc.getDocumentElement();
-    final Element xmlSignatureElement = (Element) xmlSignatureDoc.removeChild(documentElement);
-
-    final Document xmlXAdESDoc;
-    final DSSDocument enclosedSignature = asicParameters.getEnclosedSignature();
-    if (enclosedSignature != null && isAsics(asicParameters)) {
-
-      final Document contextXmlSignatureDoc = DSSXMLUtils.buildDOM(enclosedSignature);
-      final Element contextDocumentElement = contextXmlSignatureDoc.getDocumentElement();
-      contextXmlSignatureDoc.adoptNode(xmlSignatureElement);
-      contextDocumentElement.appendChild(xmlSignatureElement);
-      xmlXAdESDoc = contextXmlSignatureDoc;
-    } else {
-
-      xmlXAdESDoc = DSSXMLUtils.createDocument(ASiCNamespaces.ASiC, ASICS_NS, xmlSignatureElement);
-    }
-    storeXmlDom(outZip, xmlXAdESDoc);
-  }
-
-  private void storeXmlDom(final OutputStream outZip, final Document xml) throws DSSException {
-
-    try {
-      final DOMSource xmlSource = new DOMSource(xml);
-      final StreamResult outputTarget = new StreamResult(outZip);
-      TransformerFactory.newInstance().newTransformer().transform(xmlSource, outputTarget);
-    } catch (TransformerException e) {
-      throw new DSSException(e);
-    } catch (TransformerFactoryConfigurationError transformerFactoryConfigurationError) {
-      transformerFactoryConfigurationError.printStackTrace();
-    }
-  }
-
-  private boolean isAsics(final ASiCParameters asicParameters) {
-    return SignatureForm.ASiC_S.equals(asicParameters.getContainerForm());
-  }
-
-  private boolean isAsice(final ASiCParameters asicParameters) {
-    return SignatureForm.ASiC_E.equals(asicParameters.getContainerForm());
-  }
-
-  /**
-   * This method returns the specific service associated with the container: XAdES or CAdES.
-   *
-   * @param specificParameters {@code DocumentSignatureService}
-   * @return service
-   */
-  protected DocumentSignatureService getSpecificService(final SignatureParameters specificParameters) {
-
-    final SignatureForm asicSignatureForm = specificParameters.aSiC().getUnderlyingForm();
-    final DocumentSignatureService underlyingASiCService = specificParameters.getContext().getUnderlyingASiCService
-        (certificateVerifier, asicSignatureForm);
-    underlyingASiCService.setTspSource(tspSource);
-    return underlyingASiCService;
-  }
-=======
 	private static final Logger LOG = LoggerFactory.getLogger(ASiCService.class);
 
 	private final static String ZIP_ENTRY_DETACHED_FILE = "detached-file";
@@ -939,27 +215,24 @@
 		final DSSDocument signedDocument = specificService.extendDocument(signature, xadesParameters);
 
 		final ByteArrayOutputStream output = new ByteArrayOutputStream();
-		final ZipOutputStream zipOutputStream = new ZipOutputStream(output);
-		final ZipInputStream zipInputStream = new ZipInputStream(toExtendDocument.openStream());
+		final ZipOutputStream zip = new ZipOutputStream(output);
+		final ZipInputStream input = new ZipInputStream(toExtendDocument.openStream());
 		ZipEntry entry;
-		while ((entry = getNextZipEntry(zipInputStream)) != null) {
+		while ((entry = getNextZipEntry(input)) != null) {
 
 			final String name = entry.getName();
 			final ZipEntry newEntry = new ZipEntry(name);
 			if (ASiCContainerValidator.isXAdES(name) || ASiCContainerValidator.isCAdES(name)) {
 
-				createZipEntry(zipOutputStream, newEntry);
-				final InputStream inputStream = signedDocument.openStream();
-				DSSUtils.copy(inputStream, zipOutputStream);
-				DSSUtils.closeQuietly(inputStream);
+				createZipEntry(zip, newEntry);
+				DSSUtils.copy(signedDocument.openStream(), zip);
 			} else {
 
-				createZipEntry(zipOutputStream, newEntry);
-				DSSUtils.copy(zipInputStream, zipOutputStream);
-			}
-		}
-		DSSUtils.closeQuietly(zipInputStream);
-		DSSUtils.closeQuietly(zipOutputStream);
+				createZipEntry(zip, newEntry);
+				DSSUtils.copy(input, zip);
+			}
+		}
+		DSSUtils.close(zip);
 		return new InMemoryDocument(output.toByteArray());
 	}
 
@@ -1031,9 +304,7 @@
 	}
 
 	private void copyZipContent(DSSDocument toSignAsicContainer, ZipOutputStream zipOutputStream) {
-
-		final InputStream inputStream = toSignAsicContainer.openStream();
-		final ZipInputStream zipInputStream = new ZipInputStream(inputStream);
+		final ZipInputStream zipInputStream = new ZipInputStream(toSignAsicContainer.openStream());
 		for (ZipEntry entry = getNextZipEntry(zipInputStream); entry != null; entry = getNextZipEntry(zipInputStream)) {
 
 			createZipEntry(zipOutputStream, entry);
@@ -1360,9 +631,7 @@
 			try {
 
 				createZipEntry(outZip, entryDocument);
-				final InputStream inputStream = currentDetachedDocument.openStream();
-				DSSUtils.copy(inputStream, outZip);
-				DSSUtils.closeQuietly(inputStream);
+				DSSUtils.copy(currentDetachedDocument.openStream(), outZip);
 			} catch (DSSException e) {
 				if (!(e.getCause() instanceof ZipException && e.getCause().getMessage().startsWith("duplicate entry:"))) {
 					throw e;
@@ -1469,5 +738,4 @@
 		underlyingASiCService.setTspSource(tspSource);
 		return underlyingASiCService;
 	}
->>>>>>> 849943bb
 }