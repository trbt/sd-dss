/*
 * DSS - Digital Signature Services
 *
 * Copyright (C) 2013 European Commission, Directorate-General Internal Market and Services (DG MARKT), B-1049 Bruxelles/Brussel
 *
 * Developed by: 2013 ARHS Developments S.A. (rue Nicolas Bové 2B, L-1253 Luxembourg) http://www.arhs-developments.com
 *
 * This file is part of the "DSS - Digital Signature Services" project.
 *
 * "DSS - Digital Signature Services" is free software: you can redistribute it and/or modify it under the terms of
 * the GNU Lesser General Public License as published by the Free Software Foundation, either version 2.1 of the
 * License, or (at your option) any later version.
 *
 * DSS is distributed in the hope that it will be useful, but WITHOUT ANY WARRANTY; without even the implied warranty
 * of MERCHANTABILITY or FITNESS FOR A PARTICULAR PURPOSE.  See the GNU Lesser General Public License for more details.
 *
 * You should have received a copy of the GNU Lesser General Public License along with
 * "DSS - Digital Signature Services".  If not, see <http://www.gnu.org/licenses/>.
 */

/*
 * Project: Digital Signature Services (DSS)
 * Contractor: ARHS-Developments
 *
 * $HeadURL: http://forge.aris-lux.lan/svn/dgmarktdss/trunk/buildtools/src/main/resources/eclipse/dss-java-code-template.xml $
 * $Revision: 672 $
 * $Date: 2011-05-12 11:59:21 +0200 (Thu, 12 May 2011) $
 * $Author: hiedelch $
 */
package eu.europa.ec.markt.dss.signature.asic;

import java.io.ByteArrayOutputStream;
import java.io.IOException;
import java.io.OutputStream;
import java.util.ArrayList;
import java.util.List;
import java.util.zip.CRC32;
import java.util.zip.ZipEntry;
import java.util.zip.ZipException;
import java.util.zip.ZipInputStream;
import java.util.zip.ZipOutputStream;

import javax.xml.crypto.dsig.XMLSignature;
import javax.xml.transform.TransformerException;
import javax.xml.transform.TransformerFactory;
import javax.xml.transform.TransformerFactoryConfigurationError;
import javax.xml.transform.dom.DOMSource;
import javax.xml.transform.stream.StreamResult;

import org.slf4j.Logger;
import org.slf4j.LoggerFactory;
import org.w3c.dom.Document;
import org.w3c.dom.Element;
import org.w3c.dom.Text;

import eu.europa.ec.markt.dss.DSSUtils;
import eu.europa.ec.markt.dss.DSSXMLUtils;
import eu.europa.ec.markt.dss.DigestAlgorithm;
import eu.europa.ec.markt.dss.exception.DSSException;
import eu.europa.ec.markt.dss.exception.DSSNullException;
import eu.europa.ec.markt.dss.parameter.ASiCParameters;
import eu.europa.ec.markt.dss.parameter.SignatureParameters;
import eu.europa.ec.markt.dss.signature.AbstractSignatureService;
import eu.europa.ec.markt.dss.signature.DSSDocument;
import eu.europa.ec.markt.dss.signature.DocumentSignatureService;
import eu.europa.ec.markt.dss.signature.InMemoryDocument;
import eu.europa.ec.markt.dss.signature.MimeType;
import eu.europa.ec.markt.dss.signature.SignatureLevel;
import eu.europa.ec.markt.dss.signature.SignaturePackaging;
import eu.europa.ec.markt.dss.signature.token.DSSPrivateKeyEntry;
import eu.europa.ec.markt.dss.signature.token.SignatureTokenConnection;
import eu.europa.ec.markt.dss.validation102853.CertificateVerifier;
import eu.europa.ec.markt.dss.validation102853.DocumentValidator;
import eu.europa.ec.markt.dss.validation102853.SignatureForm;
import eu.europa.ec.markt.dss.validation102853.SignedDocumentValidator;
import eu.europa.ec.markt.dss.validation102853.asic.ASiCCMSDocumentValidator;
import eu.europa.ec.markt.dss.validation102853.asic.ASiCContainerValidator;

/**
 * Implementation of {@code DocumentSignatureService} for ASiC-S and -E containers. It allows the creation of containers based on XAdES or CAdES standard.
 * <p/>
 * DISCLAIMER: Project owner DG-MARKT.
 *
 * @author <a href="mailto:dgmarkt.Project-DSS@arhs-developments.com">ARHS Developments</a>
 * @version $Revision: 672 $ - $Date: 2011-05-12 11:59:21 +0200 (Thu, 12 May 2011) $
 */
public class ASiCService extends AbstractSignatureService {

	private static final Logger LOG = LoggerFactory.getLogger(ASiCService.class);

	private final static String ZIP_ENTRY_DETACHED_FILE = "detached-file";
	private final static String ZIP_ENTRY_MIMETYPE = "mimetype";
	private final static String META_INF = "META-INF/";
	private final static String ZIP_ENTRY_ASICS_METAINF_XADES_SIGNATURE = META_INF + "signatures.xml";
	private final static String ZIP_ENTRY_ASICE_METAINF_XADES_SIGNATURE = META_INF + "signatures001.xml";
	private final static String ZIP_ENTRY_ASICS_METAINF_CADES_SIGNATURE = META_INF + "signature.p7s";
	private final static String ZIP_ENTRY_ASICE_METAINF_CADES_SIGNATURE = META_INF + "signature001.p7s";

	private final static String ASICS_EXTENSION = ".asics"; // can be ".scs"
	private final static String ASICE_EXTENSION = ".asice"; // can be ".sce"
	public final static String ASICS_NS = "asic:XAdESSignatures";
	public final static String ASICS_URI = "http://uri.etsi.org/02918/v1.2.1#";

	/**
	 * This is the constructor to create an instance of the {@code ASiCService}. A certificate verifier must be provided.
	 *
	 * @param certificateVerifier {@code CertificateVerifier} provides information on the sources to be used in the validation process in the context of a signature.
	 */
	public ASiCService(final CertificateVerifier certificateVerifier) {

		super(certificateVerifier);
		LOG.debug("+ ASiCService created");
	}

	@Override
	public byte[] getDataToSign(final DSSDocument toSignDocument, final SignatureParameters parameters) throws DSSException {

		final SignatureParameters underlyingParameters = getParameters(parameters);

		// toSignDocument can be a simple file or an ASiC container
		final DSSDocument contextToSignDocument = prepare(toSignDocument, underlyingParameters);
		final ASiCParameters asicParameters = underlyingParameters.aSiC();
		parameters.aSiC().setEnclosedSignature(asicParameters.getEnclosedSignature());
		final DocumentSignatureService underlyingService = getSpecificService(underlyingParameters);
		return underlyingService.getDataToSign(contextToSignDocument, underlyingParameters);
	}

	/**
	 * ETSI TS 102 918 v1.2.1 (2012-02) <br />
	 * <p>
	 * Contents of Container ( 6.2.2 )
	 * </p>
	 * <ul>
	 * <li>The file extension ".asics" should be used .</li>
	 * <li>The root element of each signature content shall be either &lt;asic:XadESSignatures&gt; as specified in clause
	 * A.5. Its the recommended format</li>
	 * <li>The comment field in the ZIP header may be used to identify the type of the data object within the container.
	 * <br />
	 * If this field is present, it should be set with "mimetype=" followed by the mime type of the data object held in
	 * the signed data object</li>
	 * <li>The mimetype file can be used to support operating systems that rely on some content in specific positions in
	 * a file.<br />
	 * <ul>
	 * <li>It has to be the first entry in the archive.</li>
	 * <li>It cannot contain "Extra fields".</li>
	 * <li>It cannot be compressed or encrypted inside the ZIP file</li>
	 * </ul>
	 * </li>
	 * </ul>
	 */
	@Override
	public DSSDocument signDocument(final DSSDocument toSignDocument, final SignatureParameters parameters, final byte[] signatureValue) throws DSSException {

		assertSigningDateInCertificateValidityRange(parameters);

		// Signs the toSignDocument first
		final SignatureParameters underlyingParameters = getParameters(parameters);

		final DSSDocument contextToSignDocument = prepare(toSignDocument, underlyingParameters);
		parameters.aSiC().setEnclosedSignature(underlyingParameters.aSiC().getEnclosedSignature());

		final DocumentSignatureService underlyingService = getSpecificService(underlyingParameters);
		final DSSDocument signature = underlyingService.signDocument(contextToSignDocument, underlyingParameters, signatureValue);

		final InMemoryDocument asicSignature = buildASiCContainer(toSignDocument, underlyingParameters, signature);
		parameters.setDeterministicId(null);
		return asicSignature;
	}

	@Override
	public DSSDocument signDocument(final DSSDocument toSignDocument, final SignatureParameters parameters) throws DSSException {

		final byte[] dataToSign = getDataToSign(toSignDocument, parameters);
		final SignatureTokenConnection signingToken = parameters.getSigningToken();
		if (signingToken == null) {

			throw new DSSNullException(SignatureTokenConnection.class);
		}
		final DigestAlgorithm digestAlgorithm = parameters.getDigestAlgorithm();
		final DSSPrivateKeyEntry privateKeyEntry = parameters.getPrivateKeyEntry();
		final byte[] signatureValue = signingToken.sign(dataToSign, digestAlgorithm, privateKeyEntry);
    return signDocument(toSignDocument, parameters, signatureValue);
	}

	@Override
	public DSSDocument extendDocument(final DSSDocument toExtendDocument, final SignatureParameters parameters) throws DSSException {

		final DocumentValidator validator = SignedDocumentValidator.fromDocument(toExtendDocument);
		final DocumentValidator subordinatedValidator = validator.getSubordinatedValidator();
		final DSSDocument signature = subordinatedValidator.getDocument();
		final DSSDocument detachedContents = getDetachedContents(subordinatedValidator, parameters.getDetachedContent());
		final DocumentSignatureService specificService = getSpecificService(parameters);
		specificService.setTspSource(tspSource);

		final SignatureParameters xadesParameters = getParameters(parameters);
		xadesParameters.setDetachedContent(detachedContents);
		final DSSDocument signedDocument = specificService.extendDocument(signature, xadesParameters);

		final ByteArrayOutputStream output = new ByteArrayOutputStream();
		final ZipOutputStream zip = new ZipOutputStream(output);

		final ZipInputStream input = new ZipInputStream(toExtendDocument.openStream());
		ZipEntry entry;
		while ((entry = getNextZipEntry(input)) != null) {

			ZipEntry newEntry = new ZipEntry(entry.getName());
			if (ZIP_ENTRY_ASICS_METAINF_XADES_SIGNATURE.equals(entry.getName())) {

				createZipEntry(zip, newEntry);
				DSSUtils.copy(signedDocument.openStream(), zip);
			} else {

				createZipEntry(zip, newEntry);
				DSSUtils.copy(input, zip);
			}
		}
		DSSUtils.close(zip);
		return new InMemoryDocument(output.toByteArray());
	}

	private DSSDocument copyDetachedContent(final SignatureParameters specificParameters, final DocumentValidator subordinatedValidator) {

		DSSDocument contextToSignDocument = null;
		DSSDocument currentDetachedDocument = null;
		final List<DSSDocument> detachedContents = subordinatedValidator.getDetachedContents();
		for (final DSSDocument detachedDocument : detachedContents) {

			if (contextToSignDocument == null) {
				contextToSignDocument = detachedDocument;
			} else {
				currentDetachedDocument.setNextDocument(detachedDocument);
			}
			currentDetachedDocument = detachedDocument;
		}
		specificParameters.setDetachedContent(contextToSignDocument);
		return contextToSignDocument;
	}

	private DocumentValidator getAsicValidator(final DSSDocument toSignDocument) {

		// Check if this is an existing container
		try {

			final DocumentValidator validator = SignedDocumentValidator.fromDocument(toSignDocument);
			if (isAsicValidator(validator)) {

				return validator;
			}
		} catch (Exception e) {
			// do nothing
		}
		return null;
	}

	public InMemoryDocument buildASiCContainer(final DSSDocument toSignAsicContainer, final SignatureParameters underlyingParameters, final DSSDocument signature) {

		final DSSDocument detachedDocument = underlyingParameters.getDetachedContent();
		final String toSignDocumentName = detachedDocument.getName();

		final ASiCParameters asicParameters = underlyingParameters.aSiC();

		final ByteArrayOutputStream outBytes = new ByteArrayOutputStream();
		ZipOutputStream zipOutputStream = new ZipOutputStream(outBytes);
<<<<<<< HEAD
=======
		if (isAsice(asicParameters) && asicParameters.getEnclosedSignature() != null) {
>>>>>>> 5d05f470


    if (isXAdESForm(asicParameters) && isAsice(asicParameters) && asicParameters.getEnclosedSignature() != null) {
			copyZipContent(toSignAsicContainer, zipOutputStream);
		} else {
      //TODO find by container type
      final MimeType signedFileMimeType = MimeType.ASICE;
      //final MimeType signedFileMimeType = detachedDocument.getMimeType();
			storeZipComment(asicParameters, zipOutputStream, toSignDocumentName, signedFileMimeType);
			storeMimetype(asicParameters, zipOutputStream, signedFileMimeType);
		}

		storeSignedFiles(detachedDocument, zipOutputStream);

		storesSignature(asicParameters, signature, zipOutputStream);

		if (isAsics(asicParameters) && isCAdESForm(asicParameters)) {
			storeAsicManifest(underlyingParameters, detachedDocument, zipOutputStream);
		}
    else if(isAsice(asicParameters) && isXAdESForm(asicParameters)) {
      storeManifest(detachedDocument, zipOutputStream);
    }

    DSSUtils.close(zipOutputStream);

    return createASiCContainer(asicParameters, outBytes, toSignDocumentName);
	}

	private void copyZipContent(DSSDocument toSignAsicContainer, ZipOutputStream zipOutputStream) {
		final ZipInputStream zipInputStream = new ZipInputStream(toSignAsicContainer.openStream());
		for (ZipEntry entry = getNextZipEntry(zipInputStream); entry != null; entry = getNextZipEntry(zipInputStream)) {

			createZipEntry(zipOutputStream, entry);
			DSSUtils.copy(zipInputStream, zipOutputStream);
		}
		DSSUtils.closeQuietly(zipInputStream);
	}

  private void storeManifest(DSSDocument document, ZipOutputStream outZip) {
    Manifest manifest = new Manifest();
    manifest.addFileEntry(document);
    try {
      outZip.putNextEntry(new ZipEntry("META-INF/manifest.xml"));
      ByteArrayOutputStream out = new ByteArrayOutputStream();
      manifest.save(out);
      outZip.write(out.toByteArray());
    } catch (IOException e) {
      LOG.error(e.getMessage());
      throw new DSSException(e);
    }
  }


  private void storeAsicManifest(final SignatureParameters underlyingParameters, final DSSDocument detachedDocument, final ZipOutputStream outZip) {
		final String asicManifestZipEntryName = "ASiCManifest001.xml";
		final ZipEntry entrySignature = new ZipEntry(asicManifestZipEntryName);
		createZipEntry(outZip, entrySignature);

		buildAsicManifest(underlyingParameters, detachedDocument, outZip);
	}

	private void buildAsicManifest(final SignatureParameters underlyingParameters, final DSSDocument detachedDocument, final OutputStream outputStream) {

		final ASiCParameters asicParameters = underlyingParameters.aSiC();

		final Document documentDom = DSSXMLUtils.buildDOM();
		final Element asicManifestDom = documentDom.createElementNS(ASICS_URI, "asic:ASiCManifest");
		documentDom.appendChild(asicManifestDom);

		final Element sigReferenceDom = DSSXMLUtils.addElement(documentDom, asicManifestDom, ASICS_URI, "asic:SigReference");
		final String signatureName = getSignatureFileName(asicParameters);
		sigReferenceDom.setAttribute("URI", signatureName);
		final String signatureMimeType = getSignatureMimeType(asicParameters);
		sigReferenceDom.setAttribute("MimeType", signatureMimeType);

		DSSDocument currentDetachedDocument = detachedDocument;
		do {

			final String detachedDocumentName = currentDetachedDocument.getName();
			final Element dataObjectReferenceDom = DSSXMLUtils.addElement(documentDom, sigReferenceDom, ASICS_URI, "asic:DataObjectReference");
			dataObjectReferenceDom.setAttribute("URI", detachedDocumentName);

			final Element digestMethodDom = DSSXMLUtils.addElement(documentDom, dataObjectReferenceDom, XMLSignature.XMLNS, "DigestMethod");
			final DigestAlgorithm digestAlgorithm = underlyingParameters.getDigestAlgorithm();
			digestMethodDom.setAttribute("Algorithm", digestAlgorithm.getXmlId());

			final Element digestValueDom = DSSXMLUtils.addElement(documentDom, dataObjectReferenceDom, XMLSignature.XMLNS, "DigestValue");
			final byte[] digest = DSSUtils.digest(digestAlgorithm, currentDetachedDocument.getBytes());
			final String base64Encoded = DSSUtils.base64Encode(digest);
			final Text textNode = documentDom.createTextNode(base64Encoded);
			digestValueDom.appendChild(textNode);

			currentDetachedDocument = currentDetachedDocument.getNextDocument();
		} while (currentDetachedDocument != null);

		storeXmlDom(outputStream, documentDom);
	}

	private static void createZipEntry(final ZipOutputStream outZip, final ZipEntry entrySignature) throws DSSException {

		try {
			outZip.putNextEntry(entrySignature);
		} catch (IOException e) {
			throw new DSSException(e);
		}
	}

	private InMemoryDocument createASiCContainer(final ASiCParameters asicParameters, final ByteArrayOutputStream outBytes, final String toSignDocumentName) {

		final byte[] documentBytes = outBytes.toByteArray();
		final SignatureForm containerForm = asicParameters.getContainerForm();
		final boolean asics = SignatureForm.ASiC_S.equals(containerForm);
		final String extension = asics ? ASICS_EXTENSION : ASICE_EXTENSION;
		final String name = toSignDocumentName != null ? toSignDocumentName + extension : null;
		final MimeType mimeType = asics ? MimeType.ASICS : MimeType.ASICE;
		return new InMemoryDocument(documentBytes, name, mimeType);
	}

	private void storesSignature(final ASiCParameters asicParameters, final DSSDocument signature, final ZipOutputStream outZip) {

		if (isXAdESForm(asicParameters)) {

			buildXAdES(asicParameters, signature, outZip);
		} else if (isCAdESForm(asicParameters)) {

			buildCAdES(asicParameters, signature, outZip);
		} else {
			throw new DSSException("ASiC signature form must be XAdES or CAdES!");
		}
	}

	private boolean isCAdESForm(final ASiCParameters asicParameters) {

		final SignatureForm underlyingForm = asicParameters.getUnderlyingForm();
		return SignatureForm.CAdES.equals(underlyingForm);
	}

	private boolean isXAdESForm(final ASiCParameters asicParameters) {
		final SignatureForm underlyingForm = asicParameters.getUnderlyingForm();
		return SignatureForm.XAdES.equals(underlyingForm);
	}

	private void storeZipComment(final ASiCParameters asicParameters, final ZipOutputStream outZip, final String toSignDocumentName, final MimeType signedFileMimeType) {

		if (asicParameters.isZipComment() && DSSUtils.isNotEmpty(toSignDocumentName)) {

			outZip.setComment("mimetype=" + signedFileMimeType.getCode());
		}
	}

	private DSSDocument prepare(final DSSDocument detachedDocument, final SignatureParameters underlyingParameters) {

		// detachedDocument can be a simple file or an ASiC container
		DSSDocument contextToSignDocument = detachedDocument;
		final ASiCParameters asicParameters = underlyingParameters.aSiC();
		final boolean asice = isAsice(asicParameters);
		final DocumentValidator validator = getAsicValidator(detachedDocument);
		if (isAsicValidator(validator)) {

			// This is already an existing ASiC container; a new signature should be added.
			final DocumentValidator subordinatedValidator = validator.getSubordinatedValidator();
			if (asice) {

				contextToSignDocument = underlyingParameters.getDetachedContent();
			} else {

				contextToSignDocument = copyDetachedContent(underlyingParameters, subordinatedValidator);
			}
			final DSSDocument contextSignature = subordinatedValidator.getDocument();
			underlyingParameters.aSiC().setEnclosedSignature(contextSignature);
			if (!asice && subordinatedValidator instanceof ASiCCMSDocumentValidator) {

				contextToSignDocument = contextSignature;
			}
		} else {

			underlyingParameters.setDetachedContent(contextToSignDocument);
			if (asice && isCAdESForm(asicParameters) && detachedDocument.getNextDocument() != null) {

				final ByteArrayOutputStream outputStream = new ByteArrayOutputStream();
				buildAsicManifest(underlyingParameters, detachedDocument, outputStream);
				contextToSignDocument = new InMemoryDocument(outputStream.toByteArray());
			}
		}
		return contextToSignDocument;
	}

	private boolean isAsicValidator(final DocumentValidator asicValidator) {
    return asicValidator != null && (asicValidator instanceof ASiCContainerValidator);
	}

	private static ZipEntry getNextZipEntry(final ZipInputStream zipInputStream) throws DSSException {
		try {
			return zipInputStream.getNextEntry();
		} catch (IOException e) {
			throw new DSSException(e);
		}
	}

	private DSSDocument getDetachedContents(final DocumentValidator subordinatedValidator, DSSDocument originalDocument) {

		final List<DSSDocument> detachedContents = subordinatedValidator.getDetachedContents();
		if (detachedContents == null || detachedContents.size() == 0) {

			final List<DSSDocument> detachedContentsList = new ArrayList<DSSDocument>();
			DSSDocument currentDocument = originalDocument;
			do {
				detachedContentsList.add(currentDocument);
				subordinatedValidator.setDetachedContents(detachedContentsList);
				currentDocument = currentDocument.getNextDocument();
			} while (currentDocument != null);
		} else {

			originalDocument = null;
			DSSDocument lastDocument = null;
			for (final DSSDocument currentDocument : detachedContents) {

				if (originalDocument == null) {
					originalDocument = currentDocument;
				} else {
					lastDocument.setNextDocument(currentDocument);
				}
				lastDocument = currentDocument;
			}
		}
		return originalDocument;
	}

	/**
	 * Creates a specific XAdES/CAdES signature parameters on the base of the provided parameters. Forces the signature packaging to
	 * DETACHED
	 *
	 * @param parameters must provide signingToken, PrivateKeyEntry and date
	 * @return new specific instance for XAdES or CAdES
	 */
	private SignatureParameters getParameters(final SignatureParameters parameters) {

		final SignatureParameters underlyingParameters = new SignatureParameters(parameters);
		final SignatureLevel asicProfile = parameters.getSignatureLevel();
		final SignatureForm asicSignatureForm = parameters.aSiC().getUnderlyingForm();
		final SignatureLevel underlyingLevel;
		final boolean xades = asicSignatureForm == SignatureForm.XAdES;
		switch (asicProfile) {

			case ASiC_S_BASELINE_B:
			case ASiC_E_BASELINE_B:
				underlyingLevel = xades ? SignatureLevel.XAdES_BASELINE_B : SignatureLevel.CAdES_BASELINE_B;
				break;
			case ASiC_S_BASELINE_T:
			case ASiC_E_BASELINE_T:
				underlyingLevel = xades ? SignatureLevel.XAdES_BASELINE_T : SignatureLevel.CAdES_BASELINE_T;
				break;
			case ASiC_S_BASELINE_LT:
			case ASiC_E_BASELINE_LT:
				underlyingLevel = xades ? SignatureLevel.XAdES_BASELINE_LT : SignatureLevel.CAdES_BASELINE_LT;
				break;
			case ASiC_S_BASELINE_LTA:
			case ASiC_E_BASELINE_LTA:
				underlyingLevel = xades ? SignatureLevel.XAdES_BASELINE_LTA : SignatureLevel.CAdES_BASELINE_LTA;
				break;
			default:
				throw new DSSException("Unsupported format: " + asicProfile.name());
		}
		underlyingParameters.setSignatureLevel(underlyingLevel);
		underlyingParameters.setSignaturePackaging(SignaturePackaging.DETACHED);
		return underlyingParameters;
	}

	private void buildCAdES(final ASiCParameters asicParameters, final DSSDocument signature, final ZipOutputStream outZip) throws DSSException {


		final String signatureZipEntryName = getSignatureFileName(asicParameters);
		final ZipEntry entrySignature = new ZipEntry(signatureZipEntryName);
		createZipEntry(outZip, entrySignature);
		zipWriteBytes(outZip, signature.getBytes());
	}

	private static void zipWriteBytes(final ZipOutputStream outZip, final byte[] bytes) throws DSSException {

		try {
			outZip.write(bytes);
		} catch (IOException e) {
			throw new DSSException(e);
		}
	}

	private String getSignatureFileName(final ASiCParameters asicParameters) {

		final boolean asics = isAsics(asicParameters);
		final DSSDocument enclosedSignature = asicParameters.getEnclosedSignature();
		if (isXAdESForm(asicParameters)) {

			if (!asics && enclosedSignature != null) {

				return META_INF + asicParameters.getSignatureFileName();
			} else {

				return asics ? ZIP_ENTRY_ASICS_METAINF_XADES_SIGNATURE : ZIP_ENTRY_ASICE_METAINF_XADES_SIGNATURE;
			}
		} else if (isCAdESForm(asicParameters)) {

			if (!asics && enclosedSignature != null) {

				return META_INF + asicParameters.getSignatureFileName();
			} else {

				return asics ? ZIP_ENTRY_ASICS_METAINF_CADES_SIGNATURE : ZIP_ENTRY_ASICE_METAINF_CADES_SIGNATURE;
			}
		} else {

			throw new DSSException("ASiC signature form must be XAdES or CAdES!");
		}
	}

	private String getSignatureMimeType(final ASiCParameters asicParameters) {

		if (isXAdESForm(asicParameters)) {

			return MimeType.PKCS7.getCode();
		} else if (isCAdESForm(asicParameters)) {

			return MimeType.PKCS7.getCode();
		} else {

			throw new DSSException("ASiC signature form must be XAdES or CAdES!");
		}
	}

	private void storeMimetype(final ASiCParameters asicParameters, final ZipOutputStream outZip, final MimeType containedFileMimeType) throws DSSException {

		final byte[] mimeTypeBytes = getMimeTypeBytes(asicParameters, containedFileMimeType);
		final ZipEntry entryMimetype = getZipEntryMimeType(mimeTypeBytes);

		writeZipEntry(outZip, mimeTypeBytes, entryMimetype);
	}

	private void writeZipEntry(final ZipOutputStream outZip, final byte[] mimeTypeBytes, final ZipEntry entryMimetype) throws DSSException {

		createZipEntry(outZip, entryMimetype);
		zipWriteBytes(outZip, mimeTypeBytes);
	}

	private void storeSignedFiles(final DSSDocument detachedDocument, final ZipOutputStream outZip) throws DSSException {

		DSSDocument currentDetachedDocument = detachedDocument;
		do {

			final String detachedDocumentName = currentDetachedDocument.getName();
			final String name = detachedDocumentName != null ? detachedDocumentName : ZIP_ENTRY_DETACHED_FILE;
			final ZipEntry entryDocument = new ZipEntry(name);
			outZip.setLevel(ZipEntry.DEFLATED);
			try {

				createZipEntry(outZip, entryDocument);
				DSSUtils.copy(currentDetachedDocument.openStream(), outZip);
			} catch (DSSException e) {
				if (!(e.getCause() instanceof ZipException && e.getCause().getMessage().startsWith("duplicate entry:"))) {
					throw e;
				}
			}
			currentDetachedDocument = currentDetachedDocument.getNextDocument();
		} while (currentDetachedDocument != null);
	}

	private byte[] getMimeTypeBytes(final ASiCParameters asicParameters, final MimeType containedFileMimeType) {

		final byte[] mimeTypeBytes;
		final String asicParameterMimeType = asicParameters.getMimeType();
		if (DSSUtils.isBlank(asicParameterMimeType)) {
			mimeTypeBytes = containedFileMimeType.getCode().getBytes();
		} else {
			mimeTypeBytes = asicParameterMimeType.getBytes();
		}
		return mimeTypeBytes;
	}

	private ZipEntry getZipEntryMimeType(final byte[] mimeTypeBytes) {

		final ZipEntry entryMimetype = new ZipEntry(ZIP_ENTRY_MIMETYPE);
		entryMimetype.setMethod(ZipEntry.STORED);
		entryMimetype.setSize(mimeTypeBytes.length);
		entryMimetype.setCompressedSize(mimeTypeBytes.length);
		final CRC32 crc = new CRC32();
		crc.update(mimeTypeBytes);
		entryMimetype.setCrc(crc.getValue());
		return entryMimetype;
	}

	/**
	 * This method creates a XAdES signature. When adding a new signature,  this one is appended to the already present signatures.
	 *
	 * @param asicParameters already present signatures
	 * @param signature      signature being created
	 * @param outZip         destination {@code ZipOutputStream}
	 * @throws eu.europa.ec.markt.dss.exception.DSSException
	 */
	private void buildXAdES(final ASiCParameters asicParameters, final DSSDocument signature, final ZipOutputStream outZip) throws DSSException {

		final String signatureZipEntryName = getSignatureFileName(asicParameters);
		final ZipEntry entrySignature = new ZipEntry(signatureZipEntryName);
		createZipEntry(outZip, entrySignature);
		// Creates the XAdES signature
		final Document xmlSignatureDoc = DSSXMLUtils.buildDOM(signature);
		final Element documentElement = xmlSignatureDoc.getDocumentElement();
		final Element xmlSignatureElement = (Element) xmlSignatureDoc.removeChild(documentElement);

		final Document xmlXAdESDoc;
		final DSSDocument enclosedSignature = asicParameters.getEnclosedSignature();
		if (enclosedSignature != null && isAsics(asicParameters)) {

			final Document contextXmlSignatureDoc = DSSXMLUtils.buildDOM(enclosedSignature);
			final Element contextDocumentElement = contextXmlSignatureDoc.getDocumentElement();
			contextXmlSignatureDoc.adoptNode(xmlSignatureElement);
			contextDocumentElement.appendChild(xmlSignatureElement);
			xmlXAdESDoc = contextXmlSignatureDoc;
		} else {

			xmlXAdESDoc = DSSXMLUtils.createDocument(ASICS_URI, ASICS_NS, xmlSignatureElement);
		}
		storeXmlDom(outZip, xmlXAdESDoc);
	}

	private void storeXmlDom(final OutputStream outZip, final Document xml) throws DSSException {

		try {
			final DOMSource xmlSource = new DOMSource(xml);
			final StreamResult outputTarget = new StreamResult(outZip);
			TransformerFactory.newInstance().newTransformer().transform(xmlSource, outputTarget);
		} catch (TransformerException e) {
			throw new DSSException(e);
		} catch (TransformerFactoryConfigurationError transformerFactoryConfigurationError) {
			transformerFactoryConfigurationError.printStackTrace();
		}
	}

	private boolean isAsics(final ASiCParameters asicParameters) {
		return SignatureForm.ASiC_S.equals(asicParameters.getContainerForm());
	}

	private boolean isAsice(final ASiCParameters asicParameters) {
		return SignatureForm.ASiC_E.equals(asicParameters.getContainerForm());
	}

	/**
	 * This method returns the specific service associated with the container: XAdES or CAdES.
	 *
	 * @param specificParameters {@code DocumentSignatureService}
	 * @return service
	 */
	protected DocumentSignatureService getSpecificService(final SignatureParameters specificParameters) {

		final SignatureForm asicSignatureForm = specificParameters.aSiC().getUnderlyingForm();
		final DocumentSignatureService underlyingASiCService = specificParameters.getContext().getUnderlyingASiCService(certificateVerifier, asicSignatureForm);
		underlyingASiCService.setTspSource(tspSource);
		return underlyingASiCService;
	}
}<|MERGE_RESOLUTION|>--- conflicted
+++ resolved
@@ -92,7 +92,7 @@
 	private final static String ZIP_ENTRY_MIMETYPE = "mimetype";
 	private final static String META_INF = "META-INF/";
 	private final static String ZIP_ENTRY_ASICS_METAINF_XADES_SIGNATURE = META_INF + "signatures.xml";
-	private final static String ZIP_ENTRY_ASICE_METAINF_XADES_SIGNATURE = META_INF + "signatures001.xml";
+	private final static String ZIP_ENTRY_ASICE_METAINF_XADES_SIGNATURE = META_INF + "signature001.xml";
 	private final static String ZIP_ENTRY_ASICS_METAINF_CADES_SIGNATURE = META_INF + "signature.p7s";
 	private final static String ZIP_ENTRY_ASICE_METAINF_CADES_SIGNATURE = META_INF + "signature001.p7s";
 
@@ -179,7 +179,8 @@
 		final DigestAlgorithm digestAlgorithm = parameters.getDigestAlgorithm();
 		final DSSPrivateKeyEntry privateKeyEntry = parameters.getPrivateKeyEntry();
 		final byte[] signatureValue = signingToken.sign(dataToSign, digestAlgorithm, privateKeyEntry);
-    return signDocument(toSignDocument, parameters, signatureValue);
+		final DSSDocument dssDocument = signDocument(toSignDocument, parameters, signatureValue);
+		return dssDocument;
 	}
 
 	@Override
@@ -252,7 +253,7 @@
 		return null;
 	}
 
-	public InMemoryDocument buildASiCContainer(final DSSDocument toSignAsicContainer, final SignatureParameters underlyingParameters, final DSSDocument signature) {
+	private InMemoryDocument buildASiCContainer(final DSSDocument toSignAsicContainer, final SignatureParameters underlyingParameters, final DSSDocument signature) {
 
 		final DSSDocument detachedDocument = underlyingParameters.getDetachedContent();
 		final String toSignDocumentName = detachedDocument.getName();
@@ -261,19 +262,15 @@
 
 		final ByteArrayOutputStream outBytes = new ByteArrayOutputStream();
 		ZipOutputStream zipOutputStream = new ZipOutputStream(outBytes);
-<<<<<<< HEAD
-=======
-		if (isAsice(asicParameters) && asicParameters.getEnclosedSignature() != null) {
->>>>>>> 5d05f470
-
-
-    if (isXAdESForm(asicParameters) && isAsice(asicParameters) && asicParameters.getEnclosedSignature() != null) {
+		if (isXAdESForm(asicParameters) && isAsice(asicParameters) && asicParameters.getEnclosedSignature() != null) {
+
 			copyZipContent(toSignAsicContainer, zipOutputStream);
 		} else {
       //TODO find by container type
       final MimeType signedFileMimeType = MimeType.ASICE;
       //final MimeType signedFileMimeType = detachedDocument.getMimeType();
 			storeZipComment(asicParameters, zipOutputStream, toSignDocumentName, signedFileMimeType);
+
 			storeMimetype(asicParameters, zipOutputStream, signedFileMimeType);
 		}
 
@@ -453,7 +450,9 @@
 	}
 
 	private boolean isAsicValidator(final DocumentValidator asicValidator) {
-    return asicValidator != null && (asicValidator instanceof ASiCContainerValidator);
+
+		final boolean result = asicValidator != null && (asicValidator instanceof ASiCContainerValidator);
+		return result;
 	}
 
 	private static ZipEntry getNextZipEntry(final ZipInputStream zipInputStream) throws DSSException {
