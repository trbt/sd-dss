--- conflicted
+++ resolved
@@ -3,18 +3,13 @@
 	<parent>
 		<groupId>org.digidoc4j.dss</groupId>
 		<artifactId>sd-dss</artifactId>
-<<<<<<< HEAD
-		<version>4.6.d4j.2</version>
-=======
 		<version>4.7.RC1</version>
->>>>>>> f2b2f142
 	</parent>
 
 	<artifactId>dss-diagnostic-jaxb</artifactId>
 	<name>JAXB Diagnostic Data Model</name>
 	<description>Generated source from XSD for Diagnostic Data.</description>
 
-<<<<<<< HEAD
 	<url>https://github.com/open-eid/sd-dss</url>
 	<licenses>
 		<license>
@@ -57,14 +52,13 @@
 		<developerConnection>scm:git:git@github.com:open-eid/sd-dss.git</developerConnection>
 		<url>https://github.com/open-eid/sd-dss.git</url>
 	</scm>
-=======
+
 	<dependencies>
 		<dependency>
 			<groupId>eu.europa.ec.joinup.sd-dss</groupId>
 			<artifactId>dss-common-validation-jaxb</artifactId>
 		</dependency>
 	</dependencies>
->>>>>>> f2b2f142
 
 	<profiles>
 		<profile>
