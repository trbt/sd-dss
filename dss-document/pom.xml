<?xml version="1.0" encoding="UTF-8"?>
<project xmlns="http://maven.apache.org/POM/4.0.0" xmlns:xsi="http://www.w3.org/2001/XMLSchema-instance"
	xsi:schemaLocation="http://maven.apache.org/POM/4.0.0 http://maven.apache.org/xsd/maven-4.0.0.xsd">

	<modelVersion>4.0.0</modelVersion>

	<parent>
		<groupId>org.digidoc4j.dss</groupId>
		<artifactId>sd-dss</artifactId>
<<<<<<< HEAD
		<version>4.6.d4j.2</version>
=======
		<version>4.7.RC1</version>
>>>>>>> f2b2f142
	</parent>

	<artifactId>dss-document</artifactId>
	<name>DSS Document</name>
	<description>DSS Document contains the code for the creation and validation of XAdES, CAdES, PAdES and ASiC signatures._</description>

	<url>https://github.com/open-eid/sd-dss</url>
	<licenses>
		<license>
			<name>GNU Lesser General Public License, Version 2.1</name>
			<url>http://www.gnu.org/licenses/lgpl-2.1.html</url>
		</license>
	</licenses>
	<developers>
		<developer>
			<id>naramski</id>
			<name>David Naramski</name>
			<roles>
				<role>developer</role>
			</roles>
		</developer>
		<developer>
			<id>vandenbroucke</id>
			<name>Pierrick Vandenbroucke</name>
			<roles>
				<role>developer</role>
			</roles>
		</developer>
		<developer>
			<id>pirard</id>
			<name>Nicolas Pirard</name>
			<roles>
				<role>developer</role>
			</roles>
		</developer>
		<developer>
			<id>abinet</id>
			<name>Axel Abinet</name>
			<roles>
				<role>developer</role>
			</roles>
		</developer>
		<developer>
			<name>Rainer Villido</name>
			<organization>Nortal</organization>
			<organizationUrl>http://www.nortal.com</organizationUrl>
		</developer>
		<developer>
			<name>Aho Augasmägi</name>
			<organization>Codeborne</organization>
			<organizationUrl>http://www.codeborne.com</organizationUrl>
		</developer>
		<developer>
			<name>Allan Juhanson</name>
			<organization>Nortal</organization>
			<organizationUrl>http://www.nortal.com</organizationUrl>
		</developer>
	</developers>
	<scm>
		<connection>scm:git:git@github.com:open-eid/sd-dss.git</connection>
		<developerConnection>scm:git:git@github.com:open-eid/sd-dss.git</developerConnection>
		<url>https://github.com/open-eid/sd-dss.git</url>
	</scm>

	<dependencies>
		<dependency>
			<groupId>org.digidoc4j.dss</groupId>
			<artifactId>dss-spi</artifactId>
		</dependency>
		<dependency>
<<<<<<< HEAD
			<groupId>org.digidoc4j.dss</groupId>
=======
			<groupId>eu.europa.ec.joinup.sd-dss</groupId>
			<artifactId>dss-reports</artifactId>
		</dependency>
		<dependency>
			<groupId>eu.europa.ec.joinup.sd-dss</groupId>
>>>>>>> f2b2f142
			<artifactId>validation-policy</artifactId>
		</dependency> 
		<dependency>
			<groupId>org.digidoc4j.dss</groupId>
			<artifactId>dss-diagnostic-jaxb</artifactId>
        </dependency>
        		
		<dependency>
			<groupId>junit</groupId>
			<artifactId>junit</artifactId>
			<scope>test</scope>
		</dependency>
		<dependency>
			<groupId>org.digidoc4j.dss</groupId>
			<artifactId>dss-test</artifactId>
			<scope>test</scope>
		</dependency>
		<dependency>
			<groupId>ch.qos.logback</groupId>
			<artifactId>logback-classic</artifactId>
			<scope>test</scope>
		</dependency>
	</dependencies>
</project><|MERGE_RESOLUTION|>--- conflicted
+++ resolved
@@ -7,11 +7,7 @@
 	<parent>
 		<groupId>org.digidoc4j.dss</groupId>
 		<artifactId>sd-dss</artifactId>
-<<<<<<< HEAD
-		<version>4.6.d4j.2</version>
-=======
 		<version>4.7.RC1</version>
->>>>>>> f2b2f142
 	</parent>
 
 	<artifactId>dss-document</artifactId>
@@ -82,15 +78,11 @@
 			<artifactId>dss-spi</artifactId>
 		</dependency>
 		<dependency>
-<<<<<<< HEAD
-			<groupId>org.digidoc4j.dss</groupId>
-=======
 			<groupId>eu.europa.ec.joinup.sd-dss</groupId>
 			<artifactId>dss-reports</artifactId>
 		</dependency>
 		<dependency>
-			<groupId>eu.europa.ec.joinup.sd-dss</groupId>
->>>>>>> f2b2f142
+			<groupId>org.digidoc4j.dss</groupId>
 			<artifactId>validation-policy</artifactId>
 		</dependency> 
 		<dependency>
