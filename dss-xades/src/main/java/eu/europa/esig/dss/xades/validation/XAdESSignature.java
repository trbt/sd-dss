/**
 * DSS - Digital Signature Services
 * Copyright (C) 2015 European Commission, provided under the CEF programme
 *
 * This file is part of the "DSS - Digital Signature Services" project.
 *
 * This library is free software; you can redistribute it and/or
 * modify it under the terms of the GNU Lesser General Public
 * License as published by the Free Software Foundation; either
 * version 2.1 of the License, or (at your option) any later version.
 *
 * This library is distributed in the hope that it will be useful,
 * but WITHOUT ANY WARRANTY; without even the implied warranty of
 * MERCHANTABILITY or FITNESS FOR A PARTICULAR PURPOSE.  See the GNU
 * Lesser General Public License for more details.
 *
 * You should have received a copy of the GNU Lesser General Public
 * License along with this library; if not, write to the Free Software
 * Foundation, Inc., 51 Franklin Street, Fifth Floor, Boston, MA  02110-1301  USA
 */
package eu.europa.esig.dss.xades.validation;

import static eu.europa.esig.dss.xades.XPathQueryHolder.XMLE_ALGORITHM;
import static eu.europa.esig.dss.xades.XPathQueryHolder.XMLE_REFS_ONLY_TIME_STAMP;
import static eu.europa.esig.dss.xades.XPathQueryHolder.XMLE_SIGNATURE_TIME_STAMP;
import static eu.europa.esig.dss.xades.XPathQueryHolder.XMLE_SIG_AND_REFS_TIME_STAMP;

import java.io.ByteArrayOutputStream;
import java.io.IOException;
import java.io.StringReader;
import java.math.BigInteger;
import java.security.PublicKey;
import java.util.ArrayList;
import java.util.Arrays;
import java.util.Date;
import java.util.HashMap;
import java.util.HashSet;
import java.util.List;
import java.util.Map;
import java.util.Set;

import javax.security.auth.x500.X500Principal;
import javax.xml.bind.DatatypeConverter;
import javax.xml.crypto.dsig.CanonicalizationMethod;
import javax.xml.transform.stream.StreamSource;

import org.apache.commons.codec.binary.Base64;
import org.apache.commons.io.IOUtils;
import org.apache.commons.lang.StringUtils;
import org.apache.xml.security.Init;
import org.apache.xml.security.algorithms.JCEMapper;
import org.apache.xml.security.keys.KeyInfo;
import org.apache.xml.security.keys.keyresolver.KeyResolverException;
import org.apache.xml.security.signature.Reference;
import org.apache.xml.security.signature.ReferenceNotInitializedException;
import org.apache.xml.security.signature.SignedInfo;
import org.apache.xml.security.signature.XMLSignature;
import org.apache.xml.security.signature.XMLSignatureException;
import org.bouncycastle.asn1.ASN1InputStream;
import org.bouncycastle.asn1.ASN1Integer;
import org.bouncycastle.asn1.ASN1Sequence;
<<<<<<< HEAD
import org.bouncycastle.asn1.cms.IssuerAndSerialNumber;
=======
>>>>>>> f2b2f142
import org.bouncycastle.asn1.x509.GeneralName;
import org.bouncycastle.cms.CMSSignedData;
import org.bouncycastle.tsp.TimeStampToken;
import org.digidoc4j.dss.xades.BDocTmSupport;
import org.slf4j.Logger;
import org.slf4j.LoggerFactory;
import org.w3c.dom.Document;
import org.w3c.dom.Element;
import org.w3c.dom.NamedNodeMap;
import org.w3c.dom.Node;
import org.w3c.dom.NodeList;

import eu.europa.esig.dss.DSSException;
import eu.europa.esig.dss.DSSNotETSICompliantException;
import eu.europa.esig.dss.DSSUtils;
import eu.europa.esig.dss.DigestAlgorithm;
import eu.europa.esig.dss.EncryptionAlgorithm;
import eu.europa.esig.dss.SignatureAlgorithm;
import eu.europa.esig.dss.SignatureForm;
import eu.europa.esig.dss.SignatureLevel;
import eu.europa.esig.dss.TokenIdentifier;
import eu.europa.esig.dss.validation.AdvancedSignature;
import eu.europa.esig.dss.validation.CRLRef;
import eu.europa.esig.dss.validation.CandidatesForSigningCertificate;
import eu.europa.esig.dss.validation.CertificateRef;
import eu.europa.esig.dss.validation.CertificateValidity;
import eu.europa.esig.dss.validation.CertifiedRole;
import eu.europa.esig.dss.validation.CommitmentType;
import eu.europa.esig.dss.validation.DefaultAdvancedSignature;
import eu.europa.esig.dss.validation.OCSPRef;
import eu.europa.esig.dss.validation.SignatureCryptographicVerification;
import eu.europa.esig.dss.validation.SignatureProductionPlace;
import eu.europa.esig.dss.validation.TimestampInclude;
import eu.europa.esig.dss.validation.TimestampReference;
import eu.europa.esig.dss.validation.TimestampReferenceCategory;
import eu.europa.esig.dss.validation.TimestampToken;
import eu.europa.esig.dss.x509.ArchiveTimestampType;
import eu.europa.esig.dss.x509.CertificatePool;
import eu.europa.esig.dss.x509.CertificateToken;
import eu.europa.esig.dss.x509.SignaturePolicy;
import eu.europa.esig.dss.x509.TimestampType;
import eu.europa.esig.dss.x509.crl.OfflineCRLSource;
import eu.europa.esig.dss.x509.ocsp.OfflineOCSPSource;
import eu.europa.esig.dss.xades.DSSXMLUtils;
import eu.europa.esig.dss.xades.XAdESNamespaces;
import eu.europa.esig.dss.xades.XPathQueryHolder;

/**
 * Parse an XAdES signature structure. Note that for each signature to be validated a new instance of this object must
 * be created.
 *
 */
public class XAdESSignature extends DefaultAdvancedSignature {

	private static final Logger LOG = LoggerFactory.getLogger(XAdESSignature.class);

	/**
	 * This array contains all the XAdES signatures levels TODO: do not return redundant levels.
	 */
	private static SignatureLevel[] signatureLevels = new SignatureLevel[] { SignatureLevel.XML_NOT_ETSI, SignatureLevel.XAdES_BASELINE_B,
			SignatureLevel.XAdES_BASELINE_T, SignatureLevel.XAdES_C, SignatureLevel.XAdES_X, SignatureLevel.XAdES_BASELINE_LT,
			SignatureLevel.XAdES_BASELINE_LTA };

	/**
	 * This variable contains the list of {@code XPathQueryHolder} adapted to the specific signature schema.
	 */
	private final List<XPathQueryHolder> xPathQueryHolders;

	/**
	 * This variable contains the XPathQueryHolder adapted to the signature schema.
	 */
	protected XPathQueryHolder xPathQueryHolder;

	public static final String DEFAULT_TIMESTAMP_VALIDATION_CANONICALIZATION_METHOD = CanonicalizationMethod.INCLUSIVE;

	private final Element signatureElement;

	/**
	 * Indicates the id of the signature. If not existing this attribute is auto calculated.
	 */
	private String signatureId;

	private XAdESCertificateSource certificatesSource;

	/**
	 * This variable contains all references found within the signature. They are extracted when the method
	 * {@code checkSignatureIntegrity} is called.
	 */
	private transient List<Reference> references = new ArrayList<Reference>();

	/**
	 * Cached list of the Signing Certificate Timestamp References.
	 */
	private List<TimestampReference> signingCertificateTimestampReferences;

	static {

		Init.init();

		/**
		 * Adds the support of ECDSA_RIPEMD160 for XML signature. Used by AT. The BC provider must be previously added.
		 */
		// final JCEMapper.Algorithm algorithm = new JCEMapper.Algorithm("",
		// SignatureAlgorithm.ECDSA_RIPEMD160.getJCEId(), "Signature");
		// final String xmlId = SignatureAlgorithm.ECDSA_RIPEMD160.getXMLId();
		// JCEMapper.register(xmlId, algorithm);
		// try {
		// org.apache.xml.security.algorithms.SignatureAlgorithm.register(xmlId,
		// SignatureECDSARIPEMD160.class);
		// } catch (Exception e) {
		// LOG.error("ECDSA_RIPEMD160 algorithm initialisation failed.", e);
		// }

		/**
		 * Adds the support of not standard algorithm name: http://www.w3.org/2001/04/xmldsig-more/rsa-ripemd160. Used
		 * by some AT signature providers. The BC
		 * provider must be previously added.
		 */

		final JCEMapper.Algorithm notStandardAlgorithm = new JCEMapper.Algorithm("", SignatureAlgorithm.RSA_RIPEMD160.getJCEId(), "Signature");
		JCEMapper.register(SignatureRSARIPEMD160AT.XML_ID, notStandardAlgorithm);
		try {
			org.apache.xml.security.algorithms.SignatureAlgorithm.register(SignatureRSARIPEMD160AT.XML_ID, SignatureRSARIPEMD160AT.class);
		} catch (Exception e) {
			LOG.error("ECDSA_RIPEMD160AT algorithm initialisation failed.", e);
		}
	}

	/**
	 * This constructor is used when creating the signature. The default {@code XPathQueryHolder} is set.
	 *
	 * @param signatureElement
	 *            w3c.dom <ds:Signature> element
	 * @param certPool
	 *            can be null
	 */
	public XAdESSignature(final Element signatureElement, final CertificatePool certPool) {
		this(signatureElement, new ArrayList<XPathQueryHolder>() {
			{
				add(new XPathQueryHolder());
			}
		}, certPool);
	}

	/**
	 * The default constructor for XAdESSignature.
	 *
	 * @param signatureElement
	 *            w3c.dom <ds:Signature> element
	 * @param xPathQueryHolders
	 *            List of {@code XPathQueryHolder} to use when handling signature
	 * @param certPool
	 *            can be null
	 */
	public XAdESSignature(final Element signatureElement, final List<XPathQueryHolder> xPathQueryHolders, final CertificatePool certPool) {
		super(certPool);
		if (signatureElement == null) {
			throw new NullPointerException("signatureElement");
		}
		this.signatureElement = signatureElement;
		this.xPathQueryHolders = xPathQueryHolders;
		initialiseSettings();
	}

	/**
	 * This method is called when creating a new instance of the {@code XAdESSignature} with unknown schema.
	 */
	private void initialiseSettings() {

		recursiveNamespaceBrowser(signatureElement);
		if (xPathQueryHolder == null) {

			LOG.warn("There is no suitable XPathQueryHolder to manage the signature. The default one will be used.");
			xPathQueryHolder = new XPathQueryHolder();
		}
	}

	/**
	 * This method sets the namespace which will determinate the {@code XPathQueryHolder} to use. The content of the
	 * Transform element is ignored.
	 *
	 * @param element
	 */
	public void recursiveNamespaceBrowser(final Element element) {

		for (int ii = 0; ii < element.getChildNodes().getLength(); ii++) {

			final Node node = element.getChildNodes().item(ii);
			if (node.getNodeType() == Node.ELEMENT_NODE) {

				final Element childElement = (Element) node;
				final String namespaceURI = childElement.getNamespaceURI();
				// final String tagName = childElement.getTagName();
				final String localName = childElement.getLocalName();
				// final String nodeName = childElement.getNodeName();
				// System.out.println(tagName + "-->" + namespaceURI);
				if (XPathQueryHolder.XMLE_TRANSFORM.equals(localName) && javax.xml.crypto.dsig.XMLSignature.XMLNS.equals(namespaceURI)) {
					continue;
				} else if (XPathQueryHolder.XMLE_QUALIFYING_PROPERTIES.equals(localName)) {

					setXPathQueryHolder(namespaceURI);
					return;
				}
				recursiveNamespaceBrowser(childElement);
			}
		}
	}

	private void setXPathQueryHolder(final String namespaceURI) {

		for (final XPathQueryHolder xPathQueryHolder : xPathQueryHolders) {

			final boolean canUseThisXPathQueryHolder = xPathQueryHolder.canUseThisXPathQueryHolder(namespaceURI);
			if (canUseThisXPathQueryHolder) {

				this.xPathQueryHolder = xPathQueryHolder;
			}
		}
	}

	/**
	 * This getter returns the {@code XPathQueryHolder}
	 *
	 * @return
	 */
	public XPathQueryHolder getXPathQueryHolder() {
		return xPathQueryHolder;
	}

	/**
	 * This method returns the certificate pool used by this instance to handle encapsulated certificates.
	 *
	 * @return
	 */
	public CertificatePool getCertPool() {
		return certPool;
	}

	/**
	 * Returns the w3c.dom encapsulated signature element.
	 *
	 * @return the signatureElement
	 */
	public Element getSignatureElement() {

		return signatureElement;
	}

	@Override
	public SignatureForm getSignatureForm() {

		return SignatureForm.XAdES;
	}

	@Override
	public EncryptionAlgorithm getEncryptionAlgorithm() {

		final String xmlName = DSSXMLUtils.getElement(signatureElement, xPathQueryHolder.XPATH_SIGNATURE_METHOD).getAttribute(XMLE_ALGORITHM);
		final SignatureAlgorithm signatureAlgorithm = SignatureAlgorithm.forXML(xmlName, null);
		if (signatureAlgorithm == null) {
			return null;
		}
		return signatureAlgorithm.getEncryptionAlgorithm();
	}

	@Override
	public DigestAlgorithm getDigestAlgorithm() {
		final String xmlName = DSSXMLUtils.getElement(signatureElement, xPathQueryHolder.XPATH_SIGNATURE_METHOD).getAttribute(XMLE_ALGORITHM);
		final SignatureAlgorithm signatureAlgorithm = SignatureAlgorithm.forXML(xmlName, null);
		if (signatureAlgorithm == null) {
			return null;
		}
		return signatureAlgorithm.getDigestAlgorithm();
	}

	@Override
	public XAdESCertificateSource getCertificateSource() {
		if (certificatesSource == null) {
			certificatesSource = new XAdESCertificateSource(signatureElement, xPathQueryHolder, certPool);
		}
		return certificatesSource;
	}

	/**
	 * This method resets the source of certificates. It must be called when any certificate is added to the KeyInfo or
	 * CertificateValues.
	 */
	public void resetCertificateSource() {
		certificatesSource = null;
	}

	@Override
	public OfflineCRLSource getCRLSource() {
		if (offlineCRLSource == null) {
			offlineCRLSource = new XAdESCRLSource(signatureElement, xPathQueryHolder);
		}
		return offlineCRLSource;
	}

	@Override
	public OfflineOCSPSource getOCSPSource() {
		if (offlineOCSPSource == null) {
			offlineOCSPSource = new XAdESOCSPSource(signatureElement, xPathQueryHolder);
		}
		return offlineOCSPSource;
	}

	/**
	 * This method resets the sources of the revocation data. It must be called when -LT level is created.
	 */
	public void resetRevocationSources() {
		offlineCRLSource = null;
		offlineOCSPSource = null;
	}

	@Override
	public CandidatesForSigningCertificate getCandidatesForSigningCertificate() {
		if (candidatesForSigningCertificate != null) {
			return candidatesForSigningCertificate;
		}
		candidatesForSigningCertificate = new CandidatesForSigningCertificate();
		/**
		 * 5.1.4.1 XAdES processing<br>
		 * <i>Candidates for the signing certificate extracted from ds:KeyInfo element</i> shall be checked against all
		 * references present in the
		 * ds:SigningCertificate property, if present, since one of these references shall be a reference to the signing
		 * certificate.
		 */
		final XAdESCertificateSource certSource = getCertificateSource();
		for (final CertificateToken certificateToken : certSource.getKeyInfoCertificates()) {

			final CertificateValidity certificateValidity = new CertificateValidity(certificateToken);
			candidatesForSigningCertificate.add(certificateValidity);
		}
		return candidatesForSigningCertificate;
	}

	@Override
	public void checkSigningCertificate() {

		final CandidatesForSigningCertificate candidates = getCandidatesForSigningCertificate();
		/**
		 * The ../SignedProperties/SignedSignatureProperties/SigningCertificate element MAY contain references and
		 * digests values of other certificates (that
		 * MAY form a chain up to the point of trust).
		 */
		boolean isEn319132 = false;
		NodeList list = DSSXMLUtils.getNodeList(signatureElement, xPathQueryHolder.XPATH_SIGNING_CERTIFICATE_CERT);
		int length = list.getLength();
		if (length == 0) {
			list = DSSXMLUtils.getNodeList(signatureElement, xPathQueryHolder.XPATH_SIGNING_CERTIFICATE_CERT_V2);
			length = list.getLength();
			isEn319132 = true;
		}
		if (length == 0) {
			final CertificateValidity theCertificateValidity = candidates.getTheCertificateValidity();
			final CertificateToken certificateToken = theCertificateValidity == null ? null : theCertificateValidity.getCertificateToken();
			// The check need to be done at the level of KeyInfo
			for (final Reference reference : references) {

				final String uri = reference.getURI();
				if (!uri.startsWith("#")) {
					continue;
				}

				final String id = uri.substring(1);
				final Element element = signatureElement.getOwnerDocument().getElementById(id);
				// final Element element =
				// DSSXMLUtils.getElement(signatureElement, "");
				if (!hasSignatureAsParent(element)) {

					continue;
				}
				if ((certificateToken != null) && id.equals(certificateToken.getXmlId())) {

					theCertificateValidity.setSigned(element.getNodeName());
					return;
				}
			}
		}
		// This Map contains the list of the references to the certificate which
		// were already checked and which correspond to a certificate.
		Map<Element, Boolean> alreadyProcessedElements = new HashMap<Element, Boolean>();

		final List<CertificateValidity> certificateValidityList = candidates.getCertificateValidityList();
		for (final CertificateValidity certificateValidity : certificateValidityList) {

			final CertificateToken certificateToken = certificateValidity.getCertificateToken();
			for (int ii = 0; ii < length; ii++) {

				certificateValidity.setAttributePresent(true);
				final Element element = (Element) list.item(ii);
				if (alreadyProcessedElements.containsKey(element)) {
					continue;
				}
				final Element certDigestElement = DSSXMLUtils.getElement(element, xPathQueryHolder.XPATH__CERT_DIGEST);
				certificateValidity.setDigestPresent(certDigestElement != null);

				final Element digestMethodElement = DSSXMLUtils.getElement(certDigestElement, xPathQueryHolder.XPATH__DIGEST_METHOD);
				if (digestMethodElement == null) {
					continue;
				}
				final String xmlAlgorithmName = digestMethodElement.getAttribute(XMLE_ALGORITHM);
				// The default algorithm is used in case of bad encoded
				// algorithm name
				final DigestAlgorithm digestAlgorithm = DigestAlgorithm.forXML(xmlAlgorithmName, DigestAlgorithm.SHA1);

				final Element digestValueElement = DSSXMLUtils.getElement(element, xPathQueryHolder.XPATH__CERT_DIGEST_DIGEST_VALUE);
				if (digestValueElement == null) {
					continue;
				}
				// That must be a binary comparison
				final byte[] storedBase64DigestValue = DSSUtils.base64StringToBase64Binary(digestValueElement.getTextContent());

				/**
				 * Step 1:<br>
				 * Take the first child of the property and check that the content of ds:DigestValue matches the result
				 * of digesting <i>the candidate for</i>
				 * the signing certificate with the algorithm indicated in ds:DigestMethod. If they do not match, take
				 * the next child and repeat this step until
				 * a matching child element has been found or all children of the element have been checked. If they do
				 * match, continue with step 2. If the last
				 * element is reached without finding any match, the validation of this property shall be taken as
				 * failed and INVALID/FORMAT_FAILURE is
				 * returned.
				 */
				final byte[] digest = DSSUtils.digest(digestAlgorithm, certificateToken.getEncoded());
				final byte[] recalculatedBase64DigestValue = Base64.encodeBase64(digest);
				certificateValidity.setDigestEqual(false);
				BigInteger serialNumber = new BigInteger("0");
				if (Arrays.equals(recalculatedBase64DigestValue, storedBase64DigestValue)) {
					X500Principal issuerName = null;
					if (isEn319132) {
						final Element issuerNameEl = DSSXMLUtils.getElement(element, xPathQueryHolder.XPATH__X509_ISSUER_V2);
						if (issuerNameEl != null) {
							final String textContent = issuerNameEl.getTextContent();
<<<<<<< HEAD
							ASN1InputStream is = null;
							ASN1Sequence seq = null;
							try {
								is = new ASN1InputStream(Base64.decodeBase64(textContent));
								seq = (ASN1Sequence) is.readObject();
=======

							ASN1InputStream is = null;
							GeneralName name = null;
							ASN1Integer serial = null;
							try {
								is = new ASN1InputStream(Base64.decodeBase64(textContent));
								ASN1Sequence seq = (ASN1Sequence) is.readObject();
								ASN1Sequence obj = (ASN1Sequence) seq.getObjectAt(0);
								name = GeneralName.getInstance(obj.getObjectAt(0));
								serial = (ASN1Integer) seq.getObjectAt(1);
>>>>>>> f2b2f142
							} catch (IOException e) {
								LOG.error("Unable to decode textContent " + textContent + " : " + e.getMessage(), e);
							} finally {
								IOUtils.closeQuietly(is);
<<<<<<< HEAD
							}

							ASN1Sequence obj = (ASN1Sequence) seq.getObjectAt(0);
							GeneralName name = GeneralName.getInstance(obj.getObjectAt(0));
							ASN1Integer serial = (ASN1Integer) seq.getObjectAt(1);
							issuerName = new X500Principal(name.getName().toString());
							serialNumber = serial.getValue();
=======
							}

							try {
								issuerName = new X500Principal(name.getName().toASN1Primitive().getEncoded());
							} catch (Exception e) {
								LOG.error("Unable to decode X500Principal : " + e.getMessage(), e);
							}

							try {
								serialNumber = serial.getValue();
							} catch (Exception e) {
								LOG.error("Unable to decode serialNumber : " + e.getMessage(), e);
							}

>>>>>>> f2b2f142
						}
					} else {
						final Element issuerNameEl = DSSXMLUtils.getElement(element, xPathQueryHolder.XPATH__X509_ISSUER_NAME);
						// This can be allayed when the distinguished name is not
						// correctly encoded
						// final String textContent =
						// DSSUtils.unescapeMultiByteUtf8Literals(issuerNameEl.getTextContent());
						final String textContent = issuerNameEl.getTextContent();

						issuerName = DSSUtils.getX500PrincipalOrNull(textContent);

						final Element serialNumberEl = DSSXMLUtils.getElement(element, xPathQueryHolder.XPATH__X509_SERIAL_NUMBER);
						final String serialNumberText = serialNumberEl.getTextContent();
						// serial number can contain leading and trailing whitespace.
						serialNumber = new BigInteger(serialNumberText.trim());
					}
					final X500Principal candidateIssuerName = certificateToken.getIssuerX500Principal();

					final boolean issuerNameMatches = DSSUtils.x500PrincipalAreEquals(candidateIssuerName, issuerName);
					if (!issuerNameMatches) {
						final String c14nCandidateIssuerName = candidateIssuerName.getName(X500Principal.CANONICAL);
						LOG.info("candidateIssuerName: " + c14nCandidateIssuerName);
						final String c14nIssuerName = issuerName == null ? "" : issuerName.getName(X500Principal.CANONICAL);
						LOG.info("issuerName         : " + c14nIssuerName);
					}

					final BigInteger candidateSerialNumber = certificateToken.getSerialNumber();
					final boolean serialNumberMatches = candidateSerialNumber.equals(serialNumber);

					certificateValidity.setDigestEqual(true);
					certificateValidity.setSerialNumberEqual(serialNumberMatches);
					certificateValidity.setDistinguishedNameEqual(issuerNameMatches);
					// The certificate was identified
					alreadyProcessedElements.put(element, true);
					// If the signing certificate is not set yet then it must be
					// done now. Actually if the signature is tempered then the
					// method checkSignatureIntegrity cannot set the signing
					// certificate.
					if (candidates.getTheCertificateValidity() == null) {
						candidates.setTheCertificateValidity(certificateValidity);
					}
					break;
				}
			}
		}
	}

	/**
	 * Checks if the given {@code Element} has as parent the current signature. This is the security check.
	 *
	 * @param element
	 *            the element to be checked (can be null)
	 * @return true if the given element has as parent the current signature element, false otherwise
	 */
	private boolean hasSignatureAsParent(final Element element) {

		if (element == null) {
			return false;
		}
		Node node = element;
		String nodeName = node.getNodeName();
		if (XPathQueryHolder.XMLE_X509CERTIFICATE.equals(nodeName)) {

			node = node.getParentNode();
			if (node == null) {
				return false;
			}
			nodeName = node.getNodeName();

		}
		if (XPathQueryHolder.XMLE_X509DATA.equals(nodeName)) {

			node = node.getParentNode();
			if (node == null) {
				return false;
			}
			nodeName = node.getNodeName();
		}
		if (XPathQueryHolder.XMLE_KEYINFO.equals(nodeName)) {

			node = node.getParentNode();
			if (node == null) {
				return false;
			}
		}
		if (!node.equals(signatureElement)) {
			return false;
		}
		return true;
	}

	@Override
	public Date getSigningTime() {

		final Element signingTimeEl = DSSXMLUtils.getElement(signatureElement, xPathQueryHolder.XPATH_SIGNING_TIME);
		if (signingTimeEl == null) {
			return null;
		}
		final String text = signingTimeEl.getTextContent();
		return DSSXMLUtils.getDate(text);
	}

	@Override
	public SignaturePolicy getPolicyId() {

		final Element policyIdentifier = DSSXMLUtils.getElement(signatureElement, xPathQueryHolder.XPATH_SIGNATURE_POLICY_IDENTIFIER);
		if (policyIdentifier != null) {

			// There is a policy
			final Element policyId = DSSXMLUtils.getElement(policyIdentifier, xPathQueryHolder.XPATH__POLICY_ID);
			if (policyId != null) {
				// Explicit policy
				String policyIdString = policyId.getTextContent();
				// urn:oid:1.2.3 --> 1.2.3
				if (policyIdString.indexOf(':') >= 0) {
					policyIdString = policyIdString.substring(policyIdString.lastIndexOf(':') + 1);
				}
				final SignaturePolicy signaturePolicy = new SignaturePolicy(policyIdString);
				final Node policyDigestMethod = DSSXMLUtils.getNode(policyIdentifier, xPathQueryHolder.XPATH__POLICY_DIGEST_METHOD);
				final String policyDigestMethodString = policyDigestMethod.getTextContent();
				if (StringUtils.isNotEmpty(policyDigestMethodString)) {
					final DigestAlgorithm digestAlgorithm = DigestAlgorithm.forXML(policyDigestMethodString);
					signaturePolicy.setDigestAlgorithm(digestAlgorithm);
				}
				final Element policyDigestValue = DSSXMLUtils.getElement(policyIdentifier, xPathQueryHolder.XPATH__POLICY_DIGEST_VALUE);
				final String digestValue = policyDigestValue.getTextContent().trim();
				signaturePolicy.setDigestValue(DatatypeConverter.parseBase64Binary(digestValue));
				final Element policyUrl = DSSXMLUtils.getElement(policyIdentifier, xPathQueryHolder.XPATH__POLICY_SPURI);
				if (policyUrl != null) {
					signaturePolicy.setUrl(policyUrl.getTextContent().trim());
				}
				return signaturePolicy;
			} else {
				// Implicit policy
				final Element signaturePolicyImplied = DSSXMLUtils.getElement(policyIdentifier, xPathQueryHolder.XPATH__SIGNATURE_POLICY_IMPLIED);
				if (signaturePolicyImplied != null) {
					return new SignaturePolicy();
				}
			}
		}
		return null;
	}

	@Override
	public SignatureProductionPlace getSignatureProductionPlace() {

		NodeList nodeList = DSSXMLUtils.getNodeList(signatureElement, xPathQueryHolder.XPATH_PRODUCTION_PLACE);
		if ((nodeList.getLength() == 0) || (nodeList.item(0) == null)) {
			nodeList = DSSXMLUtils.getNodeList(signatureElement, xPathQueryHolder.XPATH_PRODUCTION_PLACE_V2);
			if ((nodeList.getLength() == 0) || (nodeList.item(0) == null)) {
				return null;
			}
		}
		final SignatureProductionPlace signatureProductionPlace = new SignatureProductionPlace();
		final NodeList list = nodeList.item(0).getChildNodes();
		for (int ii = 0; ii < list.getLength(); ii++) {

			final Node item = list.item(ii);
			final String name = item.getLocalName();
			final String nodeValue = item.getTextContent();
			if (XPathQueryHolder.XMLE_CITY.equals(name)) {

				signatureProductionPlace.setCity(nodeValue);
			} else if (XPathQueryHolder.XMLE_STATE_OR_PROVINCE.equals(name)) {

				signatureProductionPlace.setStateOrProvince(nodeValue);
			} else if (XPathQueryHolder.XMLE_POSTAL_CODE.equals(name)) {

				signatureProductionPlace.setPostalCode(nodeValue);
			} else if (XPathQueryHolder.XMLE_COUNTRY_NAME.equals(name)) {

				signatureProductionPlace.setCountryName(nodeValue);
			} else if (XPathQueryHolder.XMLE_STREET_ADDRESS.equals(name)) {

				signatureProductionPlace.setStreetAddress(nodeValue);
			}
		}
		return signatureProductionPlace;
	}

	@Override
	public String[] getClaimedSignerRoles() {

		NodeList nodeList = DSSXMLUtils.getNodeList(signatureElement, xPathQueryHolder.XPATH_CLAIMED_ROLE);
		if (nodeList.getLength() == 0) {
			nodeList = DSSXMLUtils.getNodeList(signatureElement, xPathQueryHolder.XPATH_CLAIMED_ROLE_V2);
			if (nodeList.getLength() == 0) {
				return null;
			}
		}
		final String[] roles = new String[nodeList.getLength()];
		for (int ii = 0; ii < nodeList.getLength(); ii++) {

			roles[ii] = nodeList.item(ii).getTextContent();
		}
		return roles;
	}

	@Override
	public List<CertifiedRole> getCertifiedSignerRoles() {

		/**
		 * <!-- Start EncapsulatedPKIDataType-->
		 * <xsd:element name="EncapsulatedPKIData" type="EncapsulatedPKIDataType"/> <xsd:complexType
		 * name="EncapsulatedPKIDataType"> <xsd:simpleContent> <xsd:extension base="xsd:base-64Binary"> <xsd:attribute
		 * name="Id" type="xsd:ID" use="optional"/>
		 * <xsd:attribute name="Encoding" type="xsd:anyURI" use="optional"/> </xsd:extension> </xsd:simpleContent>
		 * </xsd:complexType> <!-- End
		 * EncapsulatedPKIDataType -->
		 */
		NodeList nodeList = DSSXMLUtils.getNodeList(signatureElement, xPathQueryHolder.XPATH_CERTIFIED_ROLE);
		if (nodeList.getLength() == 0) {
			nodeList = DSSXMLUtils.getNodeList(signatureElement, xPathQueryHolder.XPATH_CERTIFIED_ROLE_V2);
			if (nodeList.getLength() == 0) {
				return null;
			}
		}
		final List<CertifiedRole> roles = new ArrayList<CertifiedRole>();
		for (int ii = 0; ii < nodeList.getLength(); ii++) {

			final Element certEl = (Element) nodeList.item(ii);
			final String textContent = certEl.getTextContent();
			final CertificateToken x509Certificate = DSSUtils.loadCertificateFromBase64EncodedString(textContent);
			if (!roles.contains(x509Certificate)) {

				roles.add(new CertifiedRole());
			}
		}
		return roles;
	}

	@Override
	public String getContentType() {

		return "text/xml";
	}

	@Override
	public String getContentIdentifier() {
		return null;
	}

	@Override
	public String getContentHints() {
		return null;
	}

	/**
	 * This method creates {@code TimestampToken} based on provided parameters.
	 *
	 * @param timestampElement
	 *            contains the encapsulated timestamp
	 * @param timestampType
	 *            {@code TimestampType}
	 * @return {@code TimestampToken} of the given type
	 * @throws DSSException
	 */
	private TimestampToken makeTimestampToken(final Element timestampElement, final TimestampType timestampType) throws DSSException {

		final Element timestampTokenNode = DSSXMLUtils.getElement(timestampElement, xPathQueryHolder.XPATH__ENCAPSULATED_TIMESTAMP);
		if (timestampTokenNode == null) {

			// TODO (09/11/2014): The error message must be propagated to the
			// validation report
			LOG.warn("The timestamp (" + timestampType.name() + ") cannot be extracted from the signature!");
			return null;

		}
		final String base64EncodedTimestamp = timestampTokenNode.getTextContent();
		final TimeStampToken timeStampToken = createTimeStampToken(base64EncodedTimestamp);
		final TimestampToken timestampToken = new TimestampToken(timeStampToken, timestampType, certPool);
		timestampToken.setHashCode(timestampElement.hashCode());
		setTimestampCanonicalizationMethod(timestampElement, timestampToken);

		// TODO: timestampToken.setIncludes(element.getIncludes)...
		// final NodeList includes =
		// timestampTokenNode.getElementsByTagName("Include");
		// for (int i = 0; i < includes.getLength(); ++i) {
		// timestampToken.getTimestampIncludes().add(new
		// TimestampInclude(includes.item(i).getBaseURI(),
		// includes.item(i).getAttributes()));
		// }
		return timestampToken;
	}

	/**
	 * This method generates a bouncycastle {@code TimeStampToken} based on base 64 encoded {@code String}.
	 *
	 * @param base64EncodedTimestamp
	 * @return bouncycastle {@code TimeStampToken}
	 * @throws DSSException
	 */
	private TimeStampToken createTimeStampToken(final String base64EncodedTimestamp) throws DSSException {
		try {
			final byte[] tokenBytes = Base64.decodeBase64(base64EncodedTimestamp);
			final CMSSignedData signedData = new CMSSignedData(tokenBytes);
			return new TimeStampToken(signedData);
		} catch (Exception e) {
			throw new DSSException(e);
		}
	}

	public Element getSignatureValue() {
		return DSSXMLUtils.getElement(signatureElement, xPathQueryHolder.XPATH_SIGNATURE_VALUE);
	}

	public Element getObject() {
		return DSSXMLUtils.getElement(signatureElement, xPathQueryHolder.XPATH_OBJECT);
	}

	/**
	 * This method returns the list of ds:Object elements for the current signature element.
	 *
	 * @return
	 */
	public NodeList getObjects() {
		return DSSXMLUtils.getNodeList(signatureElement, xPathQueryHolder.XPATH_OBJECT);
	}

	public Element getCompleteCertificateRefs() {
		return DSSXMLUtils.getElement(signatureElement, xPathQueryHolder.XPATH_COMPLETE_CERTIFICATE_REFS);
	}

	public Element getCompleteRevocationRefs() {
		return DSSXMLUtils.getElement(signatureElement, xPathQueryHolder.XPATH_COMPLETE_REVOCATION_REFS);
	}

	public NodeList getSigAndRefsTimeStamp() {
		NodeList nodeList = DSSXMLUtils.getNodeList(signatureElement, xPathQueryHolder.XPATH_SIG_AND_REFS_TIMESTAMP);
		if (nodeList == null || nodeList.getLength() == 0) {
			nodeList = DSSXMLUtils.getNodeList(signatureElement, xPathQueryHolder.XPATH_SIG_AND_REFS_TIMESTAMP_V2);
		}
		return nodeList;
	}

	public Element getCertificateValues() {
		return DSSXMLUtils.getElement(signatureElement, xPathQueryHolder.XPATH_CERTIFICATE_VALUES);
	}

	public Element getRevocationValues() {
		return DSSXMLUtils.getElement(signatureElement, xPathQueryHolder.XPATH_REVOCATION_VALUES);
	}

	/**
	 * Checks the presence of ... segment in the signature, what is the proof -B profile existence
	 *
	 * @return
	 */
	public boolean hasBProfile() {
		return DSSXMLUtils.isNotEmpty(signatureElement, xPathQueryHolder.XPATH_SIGNED_SIGNATURE_PROPERTIES);
	}

	/**
	 * Checks the presence of SignatureTimeStamp segment in the signature, what is the proof -T profile existence
	 *
	 * @return
	 */
	public boolean hasTProfile() {
		if(BDocTmSupport.hasBDocTmPolicyId(signatureElement, xPathQueryHolder)) {
			//BDoc-TM has policy id and OCSP response containing TimeMark
			boolean hasOcspResponse = StringUtils.isNotBlank(DSSXMLUtils.getValue(signatureElement, xPathQueryHolder.XPATH_ENCAPSULATED_OCSP_VALUE));
			return hasOcspResponse;
		}
		return DSSXMLUtils.isNotEmpty(signatureElement, xPathQueryHolder.XPATH_SIGNATURE_TIMESTAMP);
	}

	/**
	 * Checks the presence of CompleteCertificateRefs & CompleteRevocationRefs segments in the signature, what is the
	 * proof -C profile existence
	 *
	 * @return
	 */
	public boolean hasCProfile() {
		final boolean certRefs = DSSXMLUtils.isNotEmpty(signatureElement, xPathQueryHolder.XPATH_COMPLETE_CERTIFICATE_REFS);
		final boolean revocationRefs = DSSXMLUtils.isNotEmpty(signatureElement, xPathQueryHolder.XPATH_COMPLETE_REVOCATION_REFS);
		return certRefs || revocationRefs;
	}

	/**
	 * Checks the presence of SigAndRefsTimeStamp segment in the signature, what is the proof -X profile existence
	 *
	 * @return true if the -X extension is present
	 */
	public boolean hasXProfile() {
		return DSSXMLUtils.isNotEmpty(signatureElement, xPathQueryHolder.XPATH_SIG_AND_REFS_TIMESTAMP);
	}

	/**
	 * Checks the presence of CertificateValues and RevocationValues segments in the signature, what is the proof -LT
	 * (or -XL) profile existence
	 *
	 * @return true if -LT (or -XL) extension is present
	 */
	public boolean hasLTProfile() {
		final boolean certValues = DSSXMLUtils.isNotEmpty(signatureElement, xPathQueryHolder.XPATH_CERTIFICATE_VALUES);

		final boolean revocationValues = DSSXMLUtils.isNotEmpty(signatureElement, xPathQueryHolder.XPATH_REVOCATION_VALUES);
		boolean notEmptyCRL = DSSXMLUtils.isNotEmpty(signatureElement, xPathQueryHolder.XPATH_ENCAPSULATED_CRL_VALUES);
		boolean notEmptyOCSP = DSSXMLUtils.isNotEmpty(signatureElement, xPathQueryHolder.XPATH_OCSP_VALUES_ENCAPSULATED_OCSP);

		boolean isLTProfile = revocationValues && (notEmptyCRL || notEmptyOCSP);
		if (!isLTProfile && certValues) {
			isLTProfile = hasTProfile();
		}

		return isLTProfile;
		// return certValues || (revocationValues && (notEmptyCRL || notEmptyOCSP));
	}

	/**
	 * Checks the presence of CertificateValues and RevocationValues segments in the signature, what is the proof -LTA
	 * (or -A) profile existence
	 *
	 * @return true if -LTA (or -A) extension is present
	 */
	public boolean hasLTAProfile() {
		final boolean archiveTimestamp = DSSXMLUtils.isNotEmpty(signatureElement, xPathQueryHolder.XPATH_ARCHIVE_TIMESTAMP);
		final boolean archiveTimestamp141 = DSSXMLUtils.isNotEmpty(signatureElement, xPathQueryHolder.XPATH_ARCHIVE_TIMESTAMP_141);
		final boolean archiveTimestampV2 = DSSXMLUtils.isNotEmpty(signatureElement, xPathQueryHolder.XPATH_ARCHIVE_TIMESTAMP_V2);
		return archiveTimestamp || archiveTimestamp141 || archiveTimestampV2;
	}

	/**
	 * Utility method to add content timestamps.
	 *
	 * @param timestampTokens
	 * @param nodes
	 * @param timestampType
	 *            {@code TimestampType}
	 */
	public void addContentTimestamps(final List<TimestampToken> timestampTokens, final NodeList nodes, TimestampType timestampType) {

		for (int ii = 0; ii < nodes.getLength(); ii++) {

			final Node node = nodes.item(ii);
			if (node.getNodeType() != Node.ELEMENT_NODE) {
				continue;
			}
			final Element element = (Element) node;
			final TimestampToken timestampToken = makeTimestampToken(element, timestampType);
			// TODO : Strange code
			if (timestampToken == null) {
				continue;
			}
			if (timestampToken.getTimestampIncludes() == null) {
				timestampToken.setTimestampIncludes(new ArrayList<TimestampInclude>());
			}
			final NodeList timestampIncludes = DSSXMLUtils.getNodeList(element, xPathQueryHolder.XPATH__INCLUDE);
			for (int jj = 0; jj < timestampIncludes.getLength(); jj++) {

				final Element include = (Element) timestampIncludes.item(jj);
				final String uri = include.getAttribute("URI").substring(1); // '#'
				// is
				// removed
				timestampToken.getTimestampIncludes().add(new TimestampInclude(uri, include.getAttribute("referencedData")));
			}
			timestampTokens.add(timestampToken);
		}
	}

	@Override
	public byte[] getContentTimestampData(final TimestampToken timestampToken) {

		switch (timestampToken.getTimeStampType()) {
		case INDIVIDUAL_DATA_OBJECTS_TIMESTAMP:
			return getIndividualDataObjectsTimestampData(timestampToken);
		case ALL_DATA_OBJECTS_TIMESTAMP:
			return getAllDataObjectsTimestampData(timestampToken);
		default:
			return null;
		}
	}

	/**
	 * See ETSI TS 101 903 v1.4.1, clause G.2.2.16.1.2
	 *
	 * @param timestampToken
	 * @return
	 */
	public byte[] getIndividualDataObjectsTimestampData(final TimestampToken timestampToken) {

		// TODO: check whether a warning would be more appropriate
		if (!checkTimestampTokenIncludes(timestampToken)) {
			throw new DSSException("The Included referencedData attribute is either not present or set to false!");
		}
		if (references.size() == 0) {
			throw new DSSException("The method 'checkSignatureIntegrity' must be invoked first!");
		}
		// get first include element
		// check coherence of the value of the not-fragment part of the URI
		// within its URI attribute according to the rules stated in 7.1.4.3.1
		// de-reference the URI according to the rules in 7.1.4.3.1
		// check that retrieved element is actually a ds:Reference element of
		// the ds:SignedInfo of the qualified signature and that its Type
		// attribute is not SignedProperties
		// if result is node-set, canonicalize it using the indicated
		// canonicalizationMethod element of the property || use standard canon.
		// method
		// concatenate the resulting bytes in an octet stream
		// repeat for all subsequent include elements, in order of appearance,
		// within the time-stamp container
		// return digest of resulting byte stream using the algorithm indicated
		// in the time-stamp token

		// get include elements from signature
		List<TimestampInclude> includes = timestampToken.getTimestampIncludes();

		ByteArrayOutputStream outputStream = new ByteArrayOutputStream();

		for (TimestampInclude include : includes) {
			// retrieve reference element
			// -> go through references and check for one whose URI matches the
			// URI of include
			for (final Reference reference : references) {
				String id = include.getURI();

				if (reference.getId().equals(id)) {
					try {
						final byte[] referencedBytes = reference.getReferencedBytes();
						outputStream.write(referencedBytes);
					} catch (IOException e) {
						throw new DSSException(e);
					} catch (ReferenceNotInitializedException e) {
						throw new DSSException(e);
					} catch (XMLSignatureException e) {
						throw new DSSException(e);
					}
				}
			}
		}
		byte[] octetStream = outputStream.toByteArray();
		return octetStream;
	}

	/**
	 * See ETSI TS 101 903 v1.4.1, clause G.2.2.16.1.1
	 *
	 * Retrieves the data from {@code TimeStampToken} of type AllDataObjectsTimestampData
	 *
	 * @param timestampToken
	 * @return a {@code byte} array containing the concatenated data from all reference elements of type differing from
	 *         SignedProperties
	 */
	public byte[] getAllDataObjectsTimestampData(final TimestampToken timestampToken) {

		// TODO: check whether a warning would be more appropriate
		if (!checkTimestampTokenIncludes(timestampToken)) {
			throw new DSSException("The Included referencedData attribute is either not present or set to false!");
		}
		if (references.size() == 0) {
			throw new DSSException("The method 'checkSignatureIntegrity' must be invoked first!");
		}
		final ByteArrayOutputStream outputStream = new ByteArrayOutputStream();
		for (final Reference reference : references) {

			// Take, the first ds:Reference element within ds:SignedInfo if and
			// only if the Type attribute does not
			// have the value "http://uri.etsi.org/01903#SignedProperties".
			if (!xPathQueryHolder.XADES_SIGNED_PROPERTIES.equals(reference.getType())) {

				try {

					final byte[] referencedBytes = reference.getReferencedBytes();
					outputStream.write(referencedBytes);
				} catch (IOException e) {
					throw new DSSException(e);
				} catch (ReferenceNotInitializedException e) {
					throw new DSSException(e);
				} catch (XMLSignatureException e) {
					throw new DSSException(e);
				}
			}
		}
		// compute digest of resulting octet stream using algorithm indicated in
		// the time-stamp token
		// -> digest is computed in TimestampToken verification/match
		// return the computed digest
		byte[] toTimestampBytes = outputStream.toByteArray();
		if (LOG.isTraceEnabled()) {
			LOG.trace("AllDataObjectsTimestampData bytes: " + new String(toTimestampBytes));
		}
		return toTimestampBytes;
	}

	private List<TimestampReference> getSignatureTimestampedReferences() {

		final List<TimestampReference> references = new ArrayList<TimestampReference>();
		final TimestampReference signatureReference = getSignatureTimestampReference();
		references.add(signatureReference);
		final List<TimestampReference> signingCertificateTimestampReferences = getSigningCertificateTimestampReferences();
		references.addAll(signingCertificateTimestampReferences);
		return references;
	}

	private List<TimestampReference> getSigningCertificateTimestampReferences() {

		if (signingCertificateTimestampReferences == null) {

			signingCertificateTimestampReferences = new ArrayList<TimestampReference>();
			final NodeList list = DSSXMLUtils.getNodeList(signatureElement, xPathQueryHolder.XPATH_CERT_DIGEST);
			for (int jj = 0; jj < list.getLength(); jj++) {

				final Element element = (Element) list.item(jj);
				final TimestampReference signingCertReference = createCertificateTimestampReference(element);
				signingCertificateTimestampReferences.add(signingCertReference);
			}
		}
		return signingCertificateTimestampReferences;
	}

	/**
	 * This method ensures that all Include elements referring to the Reference elements have a referencedData
	 * attribute, which is set to "true". In case one of
	 * these Include elements has its referenceData set to false, the method returns false
	 *
	 * @param timestampToken
	 * @retun
	 */
	public boolean checkTimestampTokenIncludes(final TimestampToken timestampToken) {

		final List<TimestampInclude> timestampIncludes = timestampToken.getTimestampIncludes();
		for (final TimestampInclude timestampInclude : timestampIncludes) {
			if (!timestampInclude.isReferencedData()) {
				return false;
			}
		}
		return true;
	}

	@Override
	public List<TimestampToken> getContentTimestamps() {

		if (contentTimestamps == null) {
			makeTimestampTokens();
		}
		return contentTimestamps;
	}

	@Override
	public List<TimestampToken> getSignatureTimestamps() {

		if (signatureTimestamps == null) {
			makeTimestampTokens();
		}
		return signatureTimestamps;
	}

	@Override
	public List<TimestampToken> getTimestampsX1() {

		if (sigAndRefsTimestamps == null) {
			makeTimestampTokens();
		}
		return sigAndRefsTimestamps;
	}

	@Override
	public List<TimestampToken> getTimestampsX2() {

		if (refsOnlyTimestamps == null) {
			makeTimestampTokens();
		}
		return refsOnlyTimestamps;
	}

	@Override
	public List<TimestampToken> getArchiveTimestamps() {

		if (archiveTimestamps == null) {
			makeTimestampTokens();
		}
		return archiveTimestamps;
	}

	/**
	 * This method must not be called more than once.
	 */
	private void makeTimestampTokens() {

		contentTimestamps = new ArrayList<TimestampToken>();
		signatureTimestamps = new ArrayList<TimestampToken>();
		refsOnlyTimestamps = new ArrayList<TimestampToken>();
		sigAndRefsTimestamps = new ArrayList<TimestampToken>();
		archiveTimestamps = new ArrayList<TimestampToken>();
		// TODO (20/12/2014): Browse in the physical order
		final NodeList allDataObjectsTimestamps = DSSXMLUtils.getNodeList(signatureElement, xPathQueryHolder.XPATH_ALL_DATA_OBJECTS_TIMESTAMP);
		addContentTimestamps(contentTimestamps, allDataObjectsTimestamps, TimestampType.ALL_DATA_OBJECTS_TIMESTAMP);
		final NodeList individualDataObjectsTimestampsNodes = DSSXMLUtils.getNodeList(signatureElement,
				xPathQueryHolder.XPATH_INDIVIDUAL_DATA_OBJECTS_TIMESTAMP);
		addContentTimestamps(contentTimestamps, individualDataObjectsTimestampsNodes, TimestampType.INDIVIDUAL_DATA_OBJECTS_TIMESTAMP);

		final Element unsignedSignaturePropertiesDom = getUnsignedSignaturePropertiesDom();
		if (unsignedSignaturePropertiesDom == null) {
			return;
		}
		final List<String> timestampedTimestamps = new ArrayList<String>();
		final NodeList unsignedProperties = unsignedSignaturePropertiesDom.getChildNodes();
		for (int ii = 0; ii < unsignedProperties.getLength(); ii++) {

			final Node node = unsignedProperties.item(ii);
			if (node.getNodeType() != Node.ELEMENT_NODE) { // This can happened
				// when there is a
				// blank line
				// between tags.
				continue;
			}
			TimestampToken timestampToken;
			final String localName = node.getLocalName();
			if (XMLE_SIGNATURE_TIME_STAMP.equals(localName)) {

				timestampToken = makeTimestampToken((Element) node, TimestampType.SIGNATURE_TIMESTAMP);
				if (timestampToken == null) {
					continue;
				}
				timestampToken.setTimestampedReferences(getSignatureTimestampedReferences());
				signatureTimestamps.add(timestampToken);
			} else if (XMLE_REFS_ONLY_TIME_STAMP.equals(localName) || XPathQueryHolder.XMLE_REFS_ONLY_TIME_STAMP_V2.equals(localName)) {

				timestampToken = makeTimestampToken((Element) node, TimestampType.VALIDATION_DATA_REFSONLY_TIMESTAMP);
				if (timestampToken == null) {
					continue;
				}
				timestampToken.setTimestampedReferences(getTimestampedReferences());
				refsOnlyTimestamps.add(timestampToken);
			} else if (XMLE_SIG_AND_REFS_TIME_STAMP.equals(localName) || XPathQueryHolder.XMLE_SIG_AND_REFS_TIME_STAMP_V2.equals(localName)) {

				timestampToken = makeTimestampToken((Element) node, TimestampType.VALIDATION_DATA_TIMESTAMP);
				if (timestampToken == null) {
					continue;
				}
				final List<TimestampReference> references = getSignatureTimestampedReferences();
				references.addAll(getTimestampedReferences());
				timestampToken.setTimestampedReferences(references);
				sigAndRefsTimestamps.add(timestampToken);
			} else if (isArchiveTimestamp(localName)) {

				timestampToken = makeTimestampToken((Element) node, TimestampType.ARCHIVE_TIMESTAMP);
				if (timestampToken == null) {
					continue;
				}
				final ArchiveTimestampType archiveTimestampType = getArchiveTimestampType(node, localName);
				timestampToken.setArchiveTimestampType(archiveTimestampType);

				final List<TimestampReference> references = getSignatureTimestampedReferences();
				for (final String timestampId : timestampedTimestamps) {
					references.add(new TimestampReference(timestampId, TimestampReferenceCategory.TIMESTAMP));
				}
				references.addAll(getTimestampedReferences());
				final List<CertificateToken> encapsulatedCertificates = getCertificateSource().getEncapsulatedCertificates();
				for (final CertificateToken certificateToken : encapsulatedCertificates) {

					final TimestampReference certificateTimestampReference = createCertificateTimestampReference(certificateToken);
					if (!references.contains(certificateTimestampReference)) {
						references.add(certificateTimestampReference);
					}
				}

				addReferencesFromOfflineCRLSource(references);
				addReferencesFromOfflineOCSPSource(references);

				timestampToken.setTimestampedReferences(references);
				archiveTimestamps.add(timestampToken);
			} else {
				continue;
			}
			timestampedTimestamps.add(timestampToken.getDSSId().asXmlId());
		}
	}

	private ArchiveTimestampType getArchiveTimestampType(final Node node, final String localName) {

		if (XPathQueryHolder.XMLE_ARCHIVE_TIME_STAMP_V2.equals(localName)) {
			return ArchiveTimestampType.XAdES_141_V2;
		} else if (XPathQueryHolder.XMLE_ARCHIVE_TIME_STAMP.equals(localName)) {

			final String namespaceURI = node.getNamespaceURI();
			if (XAdESNamespaces.XAdES141.equals(namespaceURI)) {
				return ArchiveTimestampType.XAdES_141;
			}
		}
		return ArchiveTimestampType.XAdES;
	}

	private TimestampReference getSignatureTimestampReference() {

		final TimestampReference signatureReference = new TimestampReference(getId());
		return signatureReference;
	}

	private void setTimestampCanonicalizationMethod(final Element timestampElement, final TimestampToken timestampToken) {

		final Element canonicalizationMethodElement = DSSXMLUtils.getElement(timestampElement, xPathQueryHolder.XPATH__CANONICALIZATION_METHOD);
		String canonicalizationMethod = DEFAULT_TIMESTAMP_VALIDATION_CANONICALIZATION_METHOD;
		if (canonicalizationMethodElement != null) {
			canonicalizationMethod = canonicalizationMethodElement.getAttribute(XMLE_ALGORITHM);
		}
		timestampToken.setCanonicalizationMethod(canonicalizationMethod);
	}

	/*
	 * Returns an unmodifiable list of all certificate tokens encapsulated in the signature
	 * 
	 * @see eu.europa.esig.dss.validation.AdvancedSignature#getCertificates()
	 */
	@Override
	public List<CertificateToken> getCertificates() {

		return getCertificateSource().getCertificates();
	}

	/*
	 * Returns the list of certificates encapsulated in the KeyInfo segment
	 */
	public List<CertificateToken> getKeyInfoCertificates() {

		return getCertificateSource().getKeyInfoCertificates();
	}

	/*
	 * Returns the list of certificates encapsulated in the KeyInfo segment
	 */
	public List<CertificateToken> getTimestampCertificates() {

		return getCertificateSource().getTimestampCertificates();
	}

	@Override
	public SignatureCryptographicVerification checkSignatureIntegrity() {

		if (signatureCryptographicVerification != null) {
			return signatureCryptographicVerification;
		}
		signatureCryptographicVerification = new SignatureCryptographicVerification();
		final Document document = signatureElement.getOwnerDocument();
		final Element rootElement = document.getDocumentElement();

		DSSXMLUtils.setIDIdentifier(rootElement);
		DSSXMLUtils.recursiveIdBrowse(rootElement);
		try {

			final XMLSignature santuarioSignature = new XMLSignature(signatureElement, "");
			santuarioSignature.addResourceResolver(new XPointerResourceResolver(signatureElement));
			santuarioSignature.addResourceResolver(new OfflineResolver(detachedContents));

			boolean coreValidity = false;
			final List<CertificateValidity> certificateValidityList = getSigningCertificateValidityList(santuarioSignature, signatureCryptographicVerification,
					providedSigningCertificateToken);
			for (final CertificateValidity certificateValidity : certificateValidityList) {

				try {

					final PublicKey publicKey = certificateValidity.getPublicKey();
					coreValidity = santuarioSignature.checkSignatureValue(publicKey);
					if (coreValidity) {

						candidatesForSigningCertificate.setTheCertificateValidity(certificateValidity);
						break;
					}
				} catch (XMLSignatureException e) {
					LOG.warn("Exception when validating signature: ", e);
					signatureCryptographicVerification.setErrorMessage(e.getMessage());
				}
			}
			final SignedInfo signedInfo = santuarioSignature.getSignedInfo();
			final int length = signedInfo.getLength();

			boolean referenceDataFound = length > 0;
			boolean referenceDataHashValid = length > 0;

			boolean foundSignedProperties = false;
			for (int ii = 0; ii < length; ii++) {
				final Reference reference = signedInfo.item(ii);
				if (xPathQueryHolder.XADES_SIGNED_PROPERTIES.equals(reference.getType())) {
					foundSignedProperties = true;
				}
				if (!coreValidity) {
					referenceDataHashValid = referenceDataHashValid && reference.verify();
				}
				references.add(reference);
			}

			// 1 reference for SignedProperties + 1 reference / signed object
			referenceDataFound = referenceDataFound && foundSignedProperties;

			signatureCryptographicVerification.setReferenceDataFound(referenceDataFound);
			signatureCryptographicVerification.setReferenceDataIntact(referenceDataHashValid);
			signatureCryptographicVerification.setSignatureIntact(coreValidity);
		} catch (Exception e) {

			LOG.error(e.getMessage(), e);
			StackTraceElement[] stackTrace = e.getStackTrace();
			final String name = XAdESSignature.class.getName();
			int lineNumber = 0;
			for (StackTraceElement element : stackTrace) {

				final String className = element.getClassName();
				if (className.equals(name)) {

					lineNumber = element.getLineNumber();
					break;
				}
			}
			signatureCryptographicVerification.setErrorMessage(e.getMessage() + "/ XAdESSignature/Line number/" + lineNumber);
		}
		return signatureCryptographicVerification;
	}

	/**
	 * This method returns a {@code List} of {@code SigningCertificateValidity} base on the certificates extracted from
	 * the signature or on the
	 * {@code providedSigningCertificateToken}. The field {@code candidatesForSigningCertificate} is instantiated in
	 * case where the signing certificated is
	 * provided.
	 *
	 * @param santuarioSignature
	 *            The object created tro validate the signature
	 * @param scv
	 *            {@code SignatureCryptographicVerification} containing information on the signature validation
	 * @param providedSigningCertificate
	 *            provided signing certificate: {@code CertificateToken} @return
	 * @return the {@code List} of the {@code SigningCertificateValidity}
	 * @throws KeyResolverException
	 */
	private List<CertificateValidity> getSigningCertificateValidityList(final XMLSignature santuarioSignature, SignatureCryptographicVerification scv,
			final CertificateToken providedSigningCertificate) throws KeyResolverException {

		List<CertificateValidity> certificateValidityList;
		if (providedSigningCertificate == null) {

			// To determine the signing certificate it is necessary to browse
			// through all candidates extracted from the signature.
			final CandidatesForSigningCertificate candidates = getCandidatesForSigningCertificate();
			certificateValidityList = candidates.getCertificateValidityList();
			if (certificateValidityList.size() == 0) {

				// The public key can also be extracted from the signature.
				final KeyInfo extractedKeyInfo = santuarioSignature.getKeyInfo();
				final PublicKey publicKey;
				if ((extractedKeyInfo == null) || ((publicKey = extractedKeyInfo.getPublicKey()) == null)) {

					scv.setErrorMessage("There is no signing certificate within the signature.");
					return certificateValidityList;
				}
				certificateValidityList = getSigningCertificateValidityList(publicKey);
			}
		} else {

			candidatesForSigningCertificate = new CandidatesForSigningCertificate();
			final CertificateValidity certificateValidity = new CertificateValidity(providedSigningCertificate);
			candidatesForSigningCertificate.add(certificateValidity);
			certificateValidityList = candidatesForSigningCertificate.getCertificateValidityList();
		}
		return certificateValidityList;
	}

	/**
	 * This method returns a {@code List} of {@code SigningCertificateValidity} base on the provided
	 * {@code providedSigningCertificateToken}. The field
	 * {@code candidatesForSigningCertificate} is instantiated.
	 *
	 * @param extractedPublicKey
	 *            provided public key: {@code PublicKey}
	 * @return
	 */
	protected List<CertificateValidity> getSigningCertificateValidityList(final PublicKey extractedPublicKey) {

		candidatesForSigningCertificate = new CandidatesForSigningCertificate();
		final CertificateValidity certificateValidity = new CertificateValidity(extractedPublicKey);
		candidatesForSigningCertificate.add(certificateValidity);
		final List<CertificateValidity> certificateValidityList = candidatesForSigningCertificate.getCertificateValidityList();
		return certificateValidityList;
	}

	/**
	 * This method retrieves the potential countersignatures embedded in the XAdES signature document. From ETSI TS 101
	 * 903 v1.4.2:
	 *
	 * 7.2.4.1 Countersignature identifier in Type attribute of ds:Reference
	 *
	 * A XAdES signature containing a ds:Reference element whose Type attribute has value
	 * "http://uri.etsi.org/01903#CountersignedSignature" will indicate that
	 * is is, in fact, a countersignature of the signature referenced by this element.
	 *
	 * 7.2.4.2 Enveloped countersignatures: the CounterSignature element
	 *
	 * The CounterSignature is an unsigned property that qualifies the signature. A XAdES signature MAY have more than
	 * one CounterSignature properties. As
	 * indicated by its name, it contains one countersignature of the qualified signature.
	 *
	 * @return a list containing the countersignatures embedded in the XAdES signature document
	 */
	@Override
	public List<AdvancedSignature> getCounterSignatures() {

		// see ETSI TS 101 903 V1.4.2 (2010-12) pp. 38/39/40
		final NodeList counterSignatures = DSSXMLUtils.getNodeList(signatureElement, xPathQueryHolder.XPATH_COUNTER_SIGNATURE);
		if (counterSignatures == null) {
			return null;
		}
		final List<AdvancedSignature> xadesList = new ArrayList<AdvancedSignature>();
		for (int ii = 0; ii < counterSignatures.getLength(); ii++) {

			final Element counterSignatureElement = (Element) counterSignatures.item(ii);
			final Element signatureElement = DSSXMLUtils.getElement(counterSignatureElement, xPathQueryHolder.XPATH__SIGNATURE);

			// Verify that the element is a proper signature by trying to build
			// a XAdESSignature out of it
			final XAdESSignature xadesCounterSignature = new XAdESSignature(signatureElement, xPathQueryHolders, certPool);
			if (isCounterSignature(xadesCounterSignature)) {
				xadesCounterSignature.setMasterSignature(this);
				xadesList.add(xadesCounterSignature);
			}
		}
		return xadesList;
	}

	/**
	 * This method verifies whether a given signature is a countersignature.
	 *
	 * From ETSI TS 101 903 V1.4.2: - The signature's ds:SignedInfo element MUST contain one ds:Reference element
	 * referencing the ds:Signature element of the
	 * embedding and countersigned XAdES signature - The content of the ds:DigestValue in the aforementioned
	 * ds:Reference element of the countersignature MUST
	 * be the base-64 encoded digest of the complete (and canonicalized) ds:SignatureValue element (i.e. including the
	 * starting and closing tags) of the
	 * embedding and countersigned XAdES signature.
	 *
	 * @param xadesCounterSignature
	 * @return
	 */
	private boolean isCounterSignature(final XAdESSignature xadesCounterSignature) {

		final List<Element> signatureReferences = xadesCounterSignature.getSignatureReferences();
		// gets Element with
		// Type="http://uri.etsi.org/01903#CountersignedSignature"
		for (final Element reference : signatureReferences) {

			final String type = reference.getAttribute("Type");
			if (xPathQueryHolder.XADES_COUNTERSIGNED_SIGNATURE.equals(type)) {
				return true;
			}
		}
		return false;
	}

	@Override
	public List<CertificateRef> getCertificateRefs() {

		Element signingCertEl = DSSXMLUtils.getElement(signatureElement, xPathQueryHolder.XPATH_CERT_REFS);
		if (signingCertEl == null) {

			return null;
		}
		List<CertificateRef> certIds = new ArrayList<CertificateRef>();
		NodeList certIdnodes = DSSXMLUtils.getNodeList(signingCertEl, "./xades:Cert");
		for (int i = 0; i < certIdnodes.getLength(); i++) {

			Element certId = (Element) certIdnodes.item(i);
			Element issuerNameEl = DSSXMLUtils.getElement(certId, xPathQueryHolder.XPATH__X509_ISSUER_NAME);
			Element issuerSerialEl = DSSXMLUtils.getElement(certId, xPathQueryHolder.XPATH__X509_SERIAL_NUMBER);
			Element digestAlgorithmEl = DSSXMLUtils.getElement(certId, xPathQueryHolder.XPATH__CERT_DIGEST_DIGEST_METHOD);
			Element digestValueEl = DSSXMLUtils.getElement(certId, xPathQueryHolder.XPATH__CERT_DIGEST_DIGEST_VALUE);

			CertificateRef genericCertId = new CertificateRef();
			if ((issuerNameEl != null) && (issuerSerialEl != null)) {
				genericCertId.setIssuerName(issuerNameEl.getTextContent());
				genericCertId.setIssuerSerial(issuerSerialEl.getTextContent());
			}

			String xmlName = digestAlgorithmEl.getAttribute(XMLE_ALGORITHM);
			genericCertId.setDigestAlgorithm(DigestAlgorithm.forXML(xmlName));

			genericCertId.setDigestValue(Base64.decodeBase64(digestValueEl.getTextContent()));
			certIds.add(genericCertId);
		}

		return certIds;

	}

	@Override
	public List<CRLRef> getCRLRefs() {
		final List<CRLRef> certIds = new ArrayList<CRLRef>();
		final Element signingCertEl = DSSXMLUtils.getElement(signatureElement, xPathQueryHolder.XPATH_REVOCATION_CRL_REFS);
		if (signingCertEl != null) {

			final NodeList crlRefNodes = DSSXMLUtils.getNodeList(signingCertEl, xPathQueryHolder.XPATH__CRL_REF);
			for (int i = 0; i < crlRefNodes.getLength(); i++) {

				final Element certId = (Element) crlRefNodes.item(i);
				final Element digestAlgorithmEl = DSSXMLUtils.getElement(certId, xPathQueryHolder.XPATH__DAAV_DIGEST_METHOD);
				final Element digestValueEl = DSSXMLUtils.getElement(certId, xPathQueryHolder.XPATH__DAAV_DIGEST_VALUE);

				final String xmlName = digestAlgorithmEl.getAttribute(XMLE_ALGORITHM);
				final DigestAlgorithm digestAlgo = DigestAlgorithm.forXML(xmlName);

				final CRLRef ref = new CRLRef(digestAlgo, Base64.decodeBase64(digestValueEl.getTextContent()));
				certIds.add(ref);
			}
		}
		return certIds;
	}

	@Override
	public List<OCSPRef> getOCSPRefs() {
		final List<OCSPRef> certIds = new ArrayList<OCSPRef>();
		final Element signingCertEl = DSSXMLUtils.getElement(signatureElement, xPathQueryHolder.XPATH_OCSP_REFS);
		if (signingCertEl != null) {

			final NodeList ocspRefNodes = DSSXMLUtils.getNodeList(signingCertEl, xPathQueryHolder.XPATH__OCSPREF);
			for (int i = 0; i < ocspRefNodes.getLength(); i++) {

				final Element certId = (Element) ocspRefNodes.item(i);
				final Element digestAlgorithmEl = DSSXMLUtils.getElement(certId, xPathQueryHolder.XPATH__DAAV_DIGEST_METHOD);
				final Element digestValueEl = DSSXMLUtils.getElement(certId, xPathQueryHolder.XPATH__DAAV_DIGEST_VALUE);

				if ((digestAlgorithmEl == null) || (digestValueEl == null)) {
					throw new DSSNotETSICompliantException(DSSNotETSICompliantException.MSG.XADES_DIGEST_ALG_AND_VALUE_ENCODING);
				}

				final String xmlName = digestAlgorithmEl.getAttribute(XMLE_ALGORITHM);
				final DigestAlgorithm digestAlgo = DigestAlgorithm.forXML(xmlName);

				final String digestValue = digestValueEl.getTextContent();
				final byte[] base64EncodedDigestValue = Base64.decodeBase64(digestValue);
				final OCSPRef ocspRef = new OCSPRef(digestAlgo, base64EncodedDigestValue, false);
				certIds.add(ocspRef);
			}
		}
		return certIds;
	}

	@Override
	public byte[] getSignatureTimestampData(final TimestampToken timestampToken, String canonicalizationMethod) {
		canonicalizationMethod = timestampToken != null ? timestampToken.getCanonicalizationMethod() : canonicalizationMethod;
		final ByteArrayOutputStream buffer = new ByteArrayOutputStream();
		try {

			writeCanonicalizedValue(xPathQueryHolder.XPATH_SIGNATURE_VALUE, canonicalizationMethod, buffer);
			if (LOG.isTraceEnabled()) {
				LOG.trace("Signature timestamp: canonicalization method  --> {}", canonicalizationMethod);
				LOG.trace("                   : canonicalized string     --> {}", buffer.toString());
			}
		} catch (IOException e) {
			throw new DSSException("Error when computing the SignatureTimestamp", e);
		}
		return buffer.toByteArray();
	}

	@Override
	public byte[] getTimestampX1Data(final TimestampToken timestampToken, String canonicalizationMethod) {

		canonicalizationMethod = timestampToken != null ? timestampToken.getCanonicalizationMethod() : canonicalizationMethod;
		final ByteArrayOutputStream buffer = new ByteArrayOutputStream();
		try {

			writeCanonicalizedValue(xPathQueryHolder.XPATH_SIGNATURE_VALUE, canonicalizationMethod, buffer);

			final NodeList signatureTimeStampNode = DSSXMLUtils.getNodeList(signatureElement, xPathQueryHolder.XPATH_SIGNATURE_TIMESTAMP);
			if (signatureTimeStampNode != null) {
				for (int ii = 0; ii < signatureTimeStampNode.getLength(); ii++) {

					final Node item = signatureTimeStampNode.item(ii);
					final byte[] canonicalizedValue = DSSXMLUtils.canonicalizeSubtree(canonicalizationMethod, item);
					buffer.write(canonicalizedValue);
				}
			}
			writeCanonicalizedValue(xPathQueryHolder.XPATH_COMPLETE_CERTIFICATE_REFS, canonicalizationMethod, buffer);
			writeCanonicalizedValue(xPathQueryHolder.XPATH_COMPLETE_REVOCATION_REFS, canonicalizationMethod, buffer);
			if (LOG.isTraceEnabled()) {
				LOG.trace("X1Timestamp (SigAndRefsTimeStamp) canonicalised string:\n" + buffer.toString());
			}
			return buffer.toByteArray();
		} catch (IOException e) {
			throw new DSSException("Error when computing the SigAndRefsTimeStamp (X1Timestamp)", e);
		}
	}

	@Override
	public byte[] getTimestampX2Data(final TimestampToken timestampToken, String canonicalizationMethod) {

		canonicalizationMethod = timestampToken != null ? timestampToken.getCanonicalizationMethod() : canonicalizationMethod;
		final ByteArrayOutputStream buffer = new ByteArrayOutputStream();
		try {

			writeCanonicalizedValue(xPathQueryHolder.XPATH_COMPLETE_CERTIFICATE_REFS, canonicalizationMethod, buffer);
			writeCanonicalizedValue(xPathQueryHolder.XPATH_COMPLETE_REVOCATION_REFS, canonicalizationMethod, buffer);
			if (LOG.isTraceEnabled()) {
				LOG.trace("TimestampX2Data (RefsOnlyTimeStamp) canonicalised string:\n" + buffer.toString());
			}
			return buffer.toByteArray();
		} catch (IOException e) {

			throw new DSSException("Error when computing the RefsOnlyTimeStamp (TimestampX2D)", e);
		}
	}

	/**
	 * Gathers the data to be used to calculate the hash value sent to the TSA (messageImprint).
	 *
	 * @param timestampToken
	 *            {@code TimestampToken} to validate, or {@code null} when adding a new archive timestamp
	 * @param canonicalizationMethod
	 * @return {@code byte} array containing the canonicalized and concatenated timestamped data
	 */
	@Override
	public byte[] getArchiveTimestampData(final TimestampToken timestampToken, String canonicalizationMethod) {

		if (LOG.isTraceEnabled()) {
			LOG.trace("--->Get archive timestamp data:" + (timestampToken == null ? "--> CREATION" : "--> VALIDATION"));
		}
		canonicalizationMethod = timestampToken != null ? timestampToken.getCanonicalizationMethod() : canonicalizationMethod;
		/**
		 * 8.2.1 Not distributed case<br>
		 *
		 * When xadesv141:ArchiveTimeStamp and all the unsigned properties covered by its time-stamp certificateToken
		 * have the same parent, this property uses
		 * the Implicit mechanism for all the time-stamped data objects. The input to the computation of the digest
		 * value MUST be built as follows:
		 */
		try {

			/**
			 * 1) Initialize the final octet stream as an empty octet stream.
			 */
			final ByteArrayOutputStream buffer = new ByteArrayOutputStream();

			/**
			 * 2) Take all the ds:Reference elements in their order of appearance within ds:SignedInfo referencing
			 * whatever the signer wants to sign including
			 * the SignedProperties element. Process each one as indicated below:<br>
			 * - Process the retrieved ds:Reference element according to the reference processing model of XMLDSIG.<br>
			 * - If the result is a XML node set, canonicalize it. If ds:Canonicalization is present, the algorithm
			 * indicated by this element is used. If not,
			 * the standard canonicalization method specified by XMLDSIG is used.<br>
			 * - Concatenate the resulting octets to the final octet stream.
			 */

			/**
			 * The references are already calculated {@see #checkSignatureIntegrity()}
			 */
			final Set<String> referenceURIs = new HashSet<String>();
			for (final Reference reference : references) {

				try {

					String uri = reference.getURI();
					if (uri.startsWith("#")) {
						uri = uri.substring(1);
					}
					referenceURIs.add(uri);
					final byte[] bytes = reference.getReferencedBytes();
					DSSUtils.write(bytes, buffer);
				} catch (XMLSignatureException e) {
					throw new DSSException(e);
				}
			}
			/**
			 * 3) Take the following XMLDSIG elements in the order they are listed below, canonicalize each one and
			 * concatenate each resulting octet stream to
			 * the final octet stream:<br>
			 * - The ds:SignedInfo element.<br>
			 * - The ds:SignatureValue element.<br>
			 * - The ds:KeyInfo element, if present.
			 */
			writeCanonicalizedValue(xPathQueryHolder.XPATH_SIGNED_INFO, canonicalizationMethod, buffer);
			writeCanonicalizedValue(xPathQueryHolder.XPATH_SIGNATURE_VALUE, canonicalizationMethod, buffer);
			writeCanonicalizedValue(xPathQueryHolder.XPATH_KEY_INFO, canonicalizationMethod, buffer);
			/**
			 * 4) Take the unsigned signature properties that appear before the current xadesv141:ArchiveTimeStamp in
			 * the order they appear within the
			 * xades:UnsignedSignatureProperties, canonicalize each one and concatenate each resulting octet stream to
			 * the final octet stream. While
			 * concatenating the following rules apply:
			 */
			final Element unsignedSignaturePropertiesDom = getUnsignedSignaturePropertiesDom();
			if (unsignedSignaturePropertiesDom == null) {
				throw new NullPointerException(xPathQueryHolder.XPATH_UNSIGNED_SIGNATURE_PROPERTIES);
			}
			final NodeList unsignedProperties = unsignedSignaturePropertiesDom.getChildNodes();
			for (int ii = 0; ii < unsignedProperties.getLength(); ii++) {

				final Node node = unsignedProperties.item(ii);
				if (node.getNodeType() != Node.ELEMENT_NODE) { // This can
					// happened when
					// there is a
					// blank line
					// between tags.
					continue;
				}
				final String localName = node.getLocalName();
				// In the SD-DSS implementation when validating the signature
				// the framework will not add missing data. To do so the
				// signature must be extended.
				// if (localName.equals("CertificateValues")) {
				/*
				 * - The xades:CertificateValues property MUST be added if it is not already present and the ds:KeyInfo
				 * element does not contain the full set of
				 * certificates used to validate the electronic signature.
				 */
				// } else if (localName.equals("RevocationValues")) {
				/*
				 * - The xades:RevocationValues property MUST be added if it is not already present and the ds:KeyInfo
				 * element does not contain the revocation
				 * information that has to be shipped with the electronic signature
				 */
				// } else if (localName.equals("AttrAuthoritiesCertValues")) {
				/*
				 * - The xades:AttrAuthoritiesCertValues property MUST be added if not already present and the following
				 * conditions are true: there exist an
				 * attribute certificate in the signature AND a number of certificates that have been used in its
				 * validation do not appear in CertificateValues.
				 * Its content will satisfy with the rules specified in clause 7.6.3.
				 */
				// } else if (localName.equals("AttributeRevocationValues")) {
				/*
				 * - The xades:AttributeRevocationValues property MUST be added if not already present and there the
				 * following conditions are true: there exist
				 * an attribute certificate AND some revocation data that have been used in its validation do not appear
				 * in RevocationValues. Its content will
				 * satisfy with the rules specified in clause 7.6.4.
				 */
				// } else
				if (isArchiveTimestamp(localName)) {

					if ((timestampToken != null) && (timestampToken.getHashCode() == node.hashCode())) {
						break;
					}
				} else if ("TimeStampValidationData".equals(localName)) {

					/**
					 * ETSI TS 101 903 V1.4.2 (2010-12) 8.1 The new XAdESv141:TimeStampValidationData element ../.. This
					 * element is specified to serve as an
					 * optional container for validation data required for carrying a full verification of time-stamp
					 * tokens embedded within any of the
					 * different time-stamp containers defined in the present document. ../.. 8.1.1 Use of URI attribute
					 * ../.. a new
					 * xadesv141:TimeStampValidationData element SHALL be created containing the missing validation data
					 * information and it SHALL be added as a
					 * child of UnsignedSignatureProperties elements immediately after the respective time-stamp
					 * certificateToken container element.
					 */
				}
				byte[] canonicalizedValue;
				if (timestampToken == null) { // Creation of the timestamp

					/**
					 * This is the work around for the name space problem: The issue was reported on:
					 * https://issues.apache.org/jira/browse/SANTUARIO-139 and
					 * considered as close. But for me (Bob) it still does not work!
					 */
					final byte[] bytesToCanonicalize = DSSXMLUtils.serializeNode(node);
					canonicalizedValue = DSSXMLUtils.canonicalize(canonicalizationMethod, bytesToCanonicalize);
				} else {
					canonicalizedValue = DSSXMLUtils.canonicalizeSubtree(canonicalizationMethod, node);
				}
				if (LOG.isTraceEnabled()) {
					LOG.trace(localName + ": Canonicalization: " + canonicalizationMethod);
					LOG.trace(new String(canonicalizedValue) + "\n");
				}
				buffer.write(canonicalizedValue);
			}
			/**
			 * 5) Take all the ds:Object elements except the one containing xades:QualifyingProperties element.
			 * Canonicalize each one and concatenate each
			 * resulting octet stream to the final octet stream. If ds:Canonicalization is present, the algorithm
			 * indicated by this element is used. If not, the
			 * standard canonicalization method specified by XMLDSIG is used.
			 */
			boolean xades141 = (timestampToken == null) || !ArchiveTimestampType.XAdES.equals(timestampToken.getArchiveTimestampType());

			final NodeList objects = getObjects();
			for (int ii = 0; ii < objects.getLength(); ii++) {

				final Node node = objects.item(ii);
				final Node qualifyingProperties = DSSXMLUtils.getElement(node, xPathQueryHolder.XPATH__QUALIFYING_PROPERTIES);
				if (qualifyingProperties != null) {
					continue;
				}
				if (!xades141) {
					/**
					 * !!! ETSI TS 101 903 V1.3.2 (2006-03) 5) Take any ds:Object element in the signature that is not
					 * referenced by any ds:Reference within
					 * ds:SignedInfo, except that one containing the QualifyingProperties element. Canonicalize each one
					 * and concatenate each resulting octet
					 * stream to the final octet stream. If ds:Canonicalization is present, the algorithm indicated by
					 * this element is used. If not, the
					 * standard canonicalization method specified by XMLDSIG is used.
					 */
					final NamedNodeMap attributes = node.getAttributes();
					final int length = attributes.getLength();
					String id = "";
					for (int jj = 0; jj < length; jj++) {
						final Node item = attributes.item(jj);
						final String nodeName = item.getNodeName();
						if ("ID".equals(nodeName.toUpperCase())) {
							id = item.getNodeValue();
							break;
						}
					}
					final boolean contains = referenceURIs.contains(id);
					if (contains) {
						continue;
					}
				}
				byte[] canonicalizedValue = DSSXMLUtils.canonicalizeSubtree(canonicalizationMethod, node);
				buffer.write(canonicalizedValue);
			}
			final byte[] bytes = buffer.toByteArray();
			return bytes;
		} catch (IOException e) {
			throw new DSSException("Error when computing the archive data", e);
		}
	}

	private void writeCanonicalizedValue(final String xPathString, final String canonicalizationMethod, final ByteArrayOutputStream buffer) throws IOException {

		final Element element = DSSXMLUtils.getElement(signatureElement, xPathString);
		if (element != null) {

			final byte[] canonicalizedValue = DSSXMLUtils.canonicalizeSubtree(canonicalizationMethod, element);
			buffer.write(canonicalizedValue);
		}
	}

	private boolean isArchiveTimestamp(final String localName) {
		return XPathQueryHolder.XMLE_ARCHIVE_TIME_STAMP.equals(localName) || XPathQueryHolder.XMLE_ARCHIVE_TIME_STAMP_V2.equals(localName);
	}

	@Override
	public String getId() {

		if (signatureId == null) {

			String idValue = DSSXMLUtils.getIDIdentifier(signatureElement);
			if (idValue != null) {

				signatureId = idValue;
			} else {

				final CertificateToken certificateToken = getSigningCertificateToken();
				TokenIdentifier identifier = certificateToken == null ? null : certificateToken.getDSSId();
				signatureId = DSSUtils.getDeterministicId(getSigningTime(), identifier);
			}
		}
		return signatureId;
	}

	@Override
	public List<TimestampReference> getTimestampedReferences() {

		final List<TimestampReference> references = new ArrayList<TimestampReference>();

		final Node completeCertificateRefsNode = DSSXMLUtils.getElement(signatureElement, xPathQueryHolder.XPATH_COMPLETE_CERTIFICATE_REFS);
		if (completeCertificateRefsNode != null) {

			final NodeList nodes = DSSXMLUtils.getNodeList(completeCertificateRefsNode, xPathQueryHolder.XPATH__COMPLETE_CERTIFICATE_REFS__CERT_DIGEST);
			for (int ii = 0; ii < nodes.getLength(); ii++) {

				final Element certDigestElement = (Element) nodes.item(ii);
				final TimestampReference certificateReference = createCertificateTimestampReference(certDigestElement);
				references.add(certificateReference);
			}
		}
		final Node completeRevocationRefsNode = DSSXMLUtils.getElement(signatureElement, xPathQueryHolder.XPATH_COMPLETE_REVOCATION_REFS);
		if (completeRevocationRefsNode != null) {

			final NodeList nodes = DSSXMLUtils.getNodeList(completeRevocationRefsNode, "./*/*/xades:DigestAlgAndValue");
			for (int ii = 0; ii < nodes.getLength(); ii++) {

				final Element element = (Element) nodes.item(ii);
				final TimestampReference revocationReference = createRevocationTimestampReference(element);
				references.add(revocationReference);
			}
		}
		return references;
	}

	private TimestampReference createRevocationTimestampReference(Element element) {
		String digestAlgorithmStr = DSSXMLUtils.getNode(element, xPathQueryHolder.XPATH__DIGEST_METHOD_ALGORITHM).getTextContent();
		DigestAlgorithm digestAlgorithm = DigestAlgorithm.forXML(digestAlgorithmStr);
		final String digestValue = DSSXMLUtils.getElement(element, xPathQueryHolder.XPATH__DIGEST_VALUE).getTextContent();
		final TimestampReference revocationReference = new TimestampReference(digestAlgorithm, digestValue);
		return revocationReference;
	}

	/**
	 * Retrieves the name of each node found under the unsignedSignatureProperties element
	 *
	 * @return an ArrayList containing the retrieved node names
	 */
	public List<String> getUnsignedSignatureProperties() {

		final List<String> childrenNames = DSSXMLUtils.getChildrenNames(signatureElement, xPathQueryHolder.XPATH_UNSIGNED_SIGNATURE_PROPERTIES);
		return childrenNames;
	}

	public List<String> getSignedSignatureProperties() {

		final List<String> childrenNames = DSSXMLUtils.getChildrenNames(signatureElement, xPathQueryHolder.XPATH_SIGNED_SIGNATURE_PROPERTIES);
		return childrenNames;
	}

	public List<String> getSignedProperties() {

		final List<String> childrenNames = DSSXMLUtils.getChildrenNames(signatureElement, xPathQueryHolder.XPATH_SIGNED_PROPERTIES);
		return childrenNames;
	}

	public List<String> getUnsignedProperties() {

		final List<String> childrenNames = DSSXMLUtils.getChildrenNames(signatureElement, xPathQueryHolder.XPATH_UNSIGNED_PROPERTIES);
		return childrenNames;
	}

	public List<String> getSignedDataObjectProperties() {

		final List<String> childrenNames = DSSXMLUtils.getChildrenNames(signatureElement, xPathQueryHolder.XPATH_SIGNED_DATA_OBJECT_PROPERTIES);
		return childrenNames;
	}

	/**
	 * This method creates
	 *
	 * @param element
	 * @return
	 * @throws eu.europa.esig.dss.DSSException
	 */
	private TimestampReference createCertificateTimestampReference(final Element element) throws DSSException {

		final String xmlDigestAlgorithm = DSSXMLUtils.getNode(element, xPathQueryHolder.XPATH__DIGEST_METHOD_ALGORITHM).getTextContent();
		final DigestAlgorithm digestAlgorithm = DigestAlgorithm.forXML(xmlDigestAlgorithm);
		usedCertificatesDigestAlgorithms.add(digestAlgorithm);
		final Element digestValueElement = DSSXMLUtils.getElement(element, xPathQueryHolder.XPATH__DIGEST_VALUE);
		final String digestValue = (digestValueElement == null) ? "" : digestValueElement.getTextContent();
		final TimestampReference reference = new TimestampReference(digestAlgorithm, digestValue);
		return reference;
	}

	private TimestampReference createCertificateTimestampReference(final CertificateToken certificateToken) throws DSSException {

		usedCertificatesDigestAlgorithms.add(DigestAlgorithm.SHA1);

		final TimestampReference reference = new TimestampReference(DigestAlgorithm.SHA1, DSSUtils.digest(DigestAlgorithm.SHA1, certificateToken));
		return reference;
	}

	@Override
	public boolean isDataForSignatureLevelPresent(final SignatureLevel signatureLevel) {

		boolean dataForLevelPresent = true;
		switch (signatureLevel) {
		case XML_NOT_ETSI:
			break;
		case XAdES_BASELINE_LTA:
			dataForLevelPresent = hasLTAProfile();
			break;
		case XAdES_BASELINE_LT:
			dataForLevelPresent &= hasLTProfile();
			break;
		case XAdES_BASELINE_T:
			dataForLevelPresent &= hasTProfile();
			break;
		case XAdES_BASELINE_B:
			dataForLevelPresent &= hasBProfile();
			break;
		case XAdES_X:
			dataForLevelPresent &= hasXProfile();
			break;
		case XAdES_C:
			dataForLevelPresent &= hasCProfile();
			break;
		default:
			throw new IllegalArgumentException("Unknown level " + signatureLevel);
		}
		return dataForLevelPresent;
	}

	@Override
	public SignatureLevel[] getSignatureLevels() {

		return signatureLevels;
	}

	@Override
	public String validateStructure() {

		final String string = DSSXMLUtils.xmlToString(signatureElement);
		StringReader stringReader = new StringReader(string);
		final String validated = DSSXMLUtils.validateAgainstXSD(new StreamSource(stringReader));
		return validated;
	}

	/**
	 * This method returns the last timestamp validation data for an archive timestamp.
	 *
	 * @return
	 */
	public Element getLastTimestampValidationData() {

		final List<TimestampToken> archiveTimestamps = getArchiveTimestamps();
		TimestampToken mostRecentTimestamp = null;
		for (final TimestampToken archiveTimestamp : archiveTimestamps) {

			if (mostRecentTimestamp == null) {

				mostRecentTimestamp = archiveTimestamp;
				continue;
			}
			final Date generationTime = archiveTimestamp.getGenerationTime();
			final Date mostRecentGenerationTime = mostRecentTimestamp.getGenerationTime();
			if (generationTime.after(mostRecentGenerationTime)) {

				mostRecentTimestamp = archiveTimestamp;
			}
		}
		final int timestampHashCode = mostRecentTimestamp.getHashCode();
		final NodeList nodeList = DSSXMLUtils.getNodeList(signatureElement, xPathQueryHolder.XPATH_UNSIGNED_SIGNATURE_PROPERTIES + "/*");
		boolean found = false;
		for (int ii = 0; ii < nodeList.getLength(); ii++) {

			final Element unsignedSignatureElement = (Element) nodeList.item(ii);
			final int nodeHashCode = unsignedSignatureElement.hashCode();
			if (nodeHashCode == timestampHashCode) {

				found = true;
			} else if (found) {

				final String nodeName = unsignedSignatureElement.getLocalName();
				if ("TimeStampValidationData".equals(nodeName)) {

					return unsignedSignatureElement;
				}
			}
		}
		return null;
	}

	@Override
	public CommitmentType getCommitmentTypeIndication() {
		return null;
	}

	/**
	 * // TODO (11/09/2014): to be deleted, eu.europa.esig.dss.xades.validation.XAdESSignature#getReferences() to be
	 * used
	 *
	 * @return
	 */
	public List<Element> getSignatureReferences() {

		final NodeList list = DSSXMLUtils.getNodeList(signatureElement, xPathQueryHolder.XPATH_REFERENCE);
		List<Element> references = new ArrayList<Element>(list.getLength());
		for (int ii = 0; ii < list.getLength(); ii++) {

			final Node node = list.item(ii);
			references.add((Element) node);
		}
		return references;
	}

	public List<Reference> getReferences() {
		return references;
	}

	/**
	 * @return
	 */
	public List<Element> getSignatureObjects() {

		final NodeList list = DSSXMLUtils.getNodeList(signatureElement, XPathQueryHolder.XPATH_OBJECT);
		final List<Element> references = new ArrayList<Element>(list.getLength());
		for (int ii = 0; ii < list.getLength(); ii++) {

			final Node node = list.item(ii);
			final Element element = (Element) node;
			if (DSSXMLUtils.getElement(element, xPathQueryHolder.XPATH__QUALIFYING_PROPERTIES_SIGNED_PROPERTIES) != null) {
				// ignore signed properties
				continue;
			}
			references.add(element);
		}
		return references;
	}

	/**
	 * This method allows to register a new {@code XPathQueryHolder}.
	 *
	 * @param xPathQueryHolder
	 *            {@code XPathQueryHolder} to register
	 */
	public void registerXPathQueryHolder(final XPathQueryHolder xPathQueryHolder) {
		xPathQueryHolders.add(xPathQueryHolder);
	}

	public Element getUnsignedSignaturePropertiesDom() {
		return DSSXMLUtils.getElement(signatureElement, xPathQueryHolder.XPATH_UNSIGNED_SIGNATURE_PROPERTIES);
	}

	public Element getUnsignedPropertiesDom() {
		return DSSXMLUtils.getElement(signatureElement, xPathQueryHolder.XPATH_UNSIGNED_PROPERTIES);
	}

	public Element getQualifyingPropertiesDom() {
		return DSSXMLUtils.getElement(signatureElement, xPathQueryHolder.XPATH_QUALIFYING_PROPERTIES);
	}
}<|MERGE_RESOLUTION|>--- conflicted
+++ resolved
@@ -59,10 +59,6 @@
 import org.bouncycastle.asn1.ASN1InputStream;
 import org.bouncycastle.asn1.ASN1Integer;
 import org.bouncycastle.asn1.ASN1Sequence;
-<<<<<<< HEAD
-import org.bouncycastle.asn1.cms.IssuerAndSerialNumber;
-=======
->>>>>>> f2b2f142
 import org.bouncycastle.asn1.x509.GeneralName;
 import org.bouncycastle.cms.CMSSignedData;
 import org.bouncycastle.tsp.TimeStampToken;
@@ -499,13 +495,6 @@
 						final Element issuerNameEl = DSSXMLUtils.getElement(element, xPathQueryHolder.XPATH__X509_ISSUER_V2);
 						if (issuerNameEl != null) {
 							final String textContent = issuerNameEl.getTextContent();
-<<<<<<< HEAD
-							ASN1InputStream is = null;
-							ASN1Sequence seq = null;
-							try {
-								is = new ASN1InputStream(Base64.decodeBase64(textContent));
-								seq = (ASN1Sequence) is.readObject();
-=======
 
 							ASN1InputStream is = null;
 							GeneralName name = null;
@@ -516,20 +505,10 @@
 								ASN1Sequence obj = (ASN1Sequence) seq.getObjectAt(0);
 								name = GeneralName.getInstance(obj.getObjectAt(0));
 								serial = (ASN1Integer) seq.getObjectAt(1);
->>>>>>> f2b2f142
 							} catch (IOException e) {
 								LOG.error("Unable to decode textContent " + textContent + " : " + e.getMessage(), e);
 							} finally {
 								IOUtils.closeQuietly(is);
-<<<<<<< HEAD
-							}
-
-							ASN1Sequence obj = (ASN1Sequence) seq.getObjectAt(0);
-							GeneralName name = GeneralName.getInstance(obj.getObjectAt(0));
-							ASN1Integer serial = (ASN1Integer) seq.getObjectAt(1);
-							issuerName = new X500Principal(name.getName().toString());
-							serialNumber = serial.getValue();
-=======
 							}
 
 							try {
@@ -544,7 +523,6 @@
 								LOG.error("Unable to decode serialNumber : " + e.getMessage(), e);
 							}
 
->>>>>>> f2b2f142
 						}
 					} else {
 						final Element issuerNameEl = DSSXMLUtils.getElement(element, xPathQueryHolder.XPATH__X509_ISSUER_NAME);
