--- conflicted
+++ resolved
@@ -79,12 +79,9 @@
 import eu.europa.esig.dss.pdf.SignatureValidationCallback;
 import eu.europa.esig.dss.x509.CertificatePool;
 import eu.europa.esig.dss.x509.CertificateToken;
-<<<<<<< HEAD
-=======
 import eu.europa.esig.dss.x509.Token;
 import eu.europa.esig.dss.x509.crl.CRLToken;
 import eu.europa.esig.dss.x509.ocsp.OCSPToken;
->>>>>>> f2b2f142
 
 class PdfBoxSignatureService implements PDFSignatureService {
 
@@ -224,16 +221,6 @@
 
 		final PDSignature signature = new PDSignature();
 		signature.setType(getType());
-<<<<<<< HEAD
-//		signature.setName(String.format("SD-DSS Signature %s", parameters.getDeterministicId()));
-		Date date = parameters.bLevel().getSigningDate();
-		String encodedDate = " " + Hex.encodeHexString(DSSUtils.digest(DigestAlgorithm.SHA1, Long.toString(date.getTime()).getBytes()));
-		CertificateToken token = parameters.getSigningCertificate();
-		if(token == null) {
-			signature.setName("Unknown signer" + encodedDate);
-		} else {
-			if(parameters.getSigningCertificate().getSubjectShortName() != null) {
-=======
 		// signature.setName(String.format("SD-DSS Signature %s", parameters.getDeterministicId()));
 		Date date = parameters.bLevel().getSigningDate();
 		String encodedDate = " " + Hex.encodeHexString(DSSUtils.digest(DigestAlgorithm.SHA1, Long.toString(date.getTime()).getBytes()));
@@ -242,18 +229,13 @@
 			signature.setName("Unknown signer" + encodedDate);
 		} else {
 			if (parameters.getSigningCertificate().getSubjectShortName() != null) {
->>>>>>> f2b2f142
 				String shortName = parameters.getSigningCertificate().getSubjectShortName() + encodedDate;
 				signature.setName(shortName);
 			} else {
 				signature.setName("Unknown signer" + encodedDate);
 			}
 		}
-<<<<<<< HEAD
-		
-=======
-
->>>>>>> f2b2f142
+
 		signature.setFilter(PDSignature.FILTER_ADOBE_PPKLITE); // default filter
 		// sub-filter for basic and PAdES Part 2 signatures
 		signature.setSubFilter(getSubFilter());
