/**
 * DSS - Digital Signature Services
 * Copyright (C) 2015 European Commission, provided under the CEF programme
 *
 * This file is part of the "DSS - Digital Signature Services" project.
 *
 * This library is free software; you can redistribute it and/or
 * modify it under the terms of the GNU Lesser General Public
 * License as published by the Free Software Foundation; either
 * version 2.1 of the License, or (at your option) any later version.
 *
 * This library is distributed in the hope that it will be useful,
 * but WITHOUT ANY WARRANTY; without even the implied warranty of
 * MERCHANTABILITY or FITNESS FOR A PARTICULAR PURPOSE.  See the GNU
 * Lesser General Public License for more details.
 *
 * You should have received a copy of the GNU Lesser General Public
 * License along with this library; if not, write to the Free Software
 * Foundation, Inc., 51 Franklin Street, Fifth Floor, Boston, MA  02110-1301  USA
 */
package eu.europa.ec.markt.dss.signature.pades;

import java.io.ByteArrayOutputStream;
import java.io.InputStream;

import org.apache.commons.io.IOUtils;
import org.apache.commons.lang.StringUtils;
import org.bouncycastle.cms.CMSException;
import org.bouncycastle.cms.CMSProcessableByteArray;
import org.bouncycastle.cms.CMSSignedData;
import org.bouncycastle.cms.CMSSignedDataGenerator;
import org.bouncycastle.cms.SignerInfoGeneratorBuilder;
import org.slf4j.Logger;
import org.slf4j.LoggerFactory;

import eu.europa.ec.markt.dss.DSSASN1Utils;
import eu.europa.ec.markt.dss.SignatureAlgorithm;
import eu.europa.ec.markt.dss.exception.DSSException;
import eu.europa.ec.markt.dss.parameter.PAdESSignatureParameters;
import eu.europa.ec.markt.dss.signature.AbstractSignatureService;
import eu.europa.ec.markt.dss.signature.DSSDocument;
import eu.europa.ec.markt.dss.signature.InMemoryDocument;
import eu.europa.ec.markt.dss.signature.MimeType;
import eu.europa.ec.markt.dss.signature.SignatureExtension;
import eu.europa.ec.markt.dss.signature.SignatureLevel;
import eu.europa.ec.markt.dss.signature.cades.CAdESLevelBaselineT;
import eu.europa.ec.markt.dss.signature.cades.CustomContentSigner;
import eu.europa.ec.markt.dss.signature.pdf.PDFSignatureService;
import eu.europa.ec.markt.dss.signature.pdf.PdfObjFactory;
import eu.europa.ec.markt.dss.signature.token.SignatureTokenConnection;
import eu.europa.ec.markt.dss.validation102853.CertificateVerifier;

/**
 * PAdES implementation of the DocumentSignatureService
 */
public class PAdESService extends AbstractSignatureService<PAdESSignatureParameters> {

	private static final Logger LOG = LoggerFactory.getLogger(PAdESService.class);

	private final PadesCMSSignedDataBuilder padesCMSSignedDataBuilder;

	/**
	 * This is the constructor to create an instance of the {@code PAdESService}. A certificate verifier must be provided.
	 *
	 * @param certificateVerifier {@code CertificateVerifier} provides information on the sources to be used in the validation process in the context of a signature.
	 */
	public PAdESService(CertificateVerifier certificateVerifier) {

		super(certificateVerifier);
		padesCMSSignedDataBuilder = new PadesCMSSignedDataBuilder(certificateVerifier);
		LOG.debug("+ PAdESService created");
	}

	private SignatureExtension<PAdESSignatureParameters> getExtensionProfile(PAdESSignatureParameters parameters) {

		switch (parameters.getSignatureLevel()) {
			case PAdES_BASELINE_B:
				return null;
			case PAdES_BASELINE_T:
				return new PAdESLevelBaselineT(tspSource, certificateVerifier);
			case PAdES_BASELINE_LT:
				return new PAdESLevelBaselineLT(tspSource, certificateVerifier);
			case PAdES_BASELINE_LTA:
				return new PAdESLevelBaselineLTA(tspSource, certificateVerifier);
			default:
				throw new IllegalArgumentException("Signature format '" + parameters.getSignatureLevel() + "' not supported");
		}
	}

	@Override
	public byte[] getDataToSign(final DSSDocument toSignDocument, final PAdESSignatureParameters parameters) throws DSSException {

		assertSigningDateInCertificateValidityRange(parameters);

		final SignatureAlgorithm signatureAlgorithm = parameters.getSignatureAlgorithm();
		final CustomContentSigner customContentSigner = new CustomContentSigner(signatureAlgorithm.getJCEId());

		final PDFSignatureService pdfSignatureService = PdfObjFactory.getInstance().newPAdESSignatureService();
		final InputStream inputStream = toSignDocument.openStream();
		final byte[] messageDigest = pdfSignatureService.digest(inputStream, parameters, parameters.getDigestAlgorithm());
		IOUtils.closeQuietly(inputStream);

		SignerInfoGeneratorBuilder signerInfoGeneratorBuilder = padesCMSSignedDataBuilder.getSignerInfoGeneratorBuilder(parameters, messageDigest);

		final CMSSignedDataGenerator generator = padesCMSSignedDataBuilder.createCMSSignedDataGenerator(parameters, customContentSigner, signerInfoGeneratorBuilder, null);

		final CMSProcessableByteArray content = new CMSProcessableByteArray(messageDigest);

		DSSASN1Utils.generateCMSSignedData(generator, content, false);

		final byte[] dataToSign = customContentSigner.getOutputStream().toByteArray();
		return dataToSign;
	}

	@Override
	public DSSDocument signDocument(final DSSDocument toSignDocument, final PAdESSignatureParameters parameters, final byte[] signatureValue) throws DSSException {

		assertSigningDateInCertificateValidityRange(parameters);
		try {
			final SignatureAlgorithm signatureAlgorithm = parameters.getSignatureAlgorithm();
			final CustomContentSigner customContentSigner = new CustomContentSigner(signatureAlgorithm.getJCEId(), signatureValue);

			final PDFSignatureService pdfSignatureService = PdfObjFactory.getInstance().newPAdESSignatureService();
			InputStream inputStream = toSignDocument.openStream();
			final byte[] messageDigest = pdfSignatureService.digest(inputStream, parameters, parameters.getDigestAlgorithm());
			IOUtils.closeQuietly(inputStream);

			final SignerInfoGeneratorBuilder signerInfoGeneratorBuilder = padesCMSSignedDataBuilder.getSignerInfoGeneratorBuilder(parameters, messageDigest);

			final CMSSignedDataGenerator generator = padesCMSSignedDataBuilder.createCMSSignedDataGenerator(parameters, customContentSigner, signerInfoGeneratorBuilder, null);

			final CMSProcessableByteArray content = new CMSProcessableByteArray(messageDigest);
			final boolean encapsulate = false;
			CMSSignedData data = generator.generate(content, encapsulate);

			final SignatureLevel signatureLevel = parameters.getSignatureLevel();
			if (signatureLevel != SignatureLevel.PAdES_BASELINE_B) {
				// use an embedded timestamp
				CAdESLevelBaselineT cadesLevelBaselineT = new CAdESLevelBaselineT(tspSource, certificateVerifier, false);
				data = cadesLevelBaselineT.extendCMSSignatures(data, parameters);
			}

			final ByteArrayOutputStream byteArrayOutputStream = new ByteArrayOutputStream();
			final byte[] encodedData = DSSASN1Utils.getEncoded(data);
			inputStream = toSignDocument.openStream();
			pdfSignatureService.sign(inputStream, encodedData, byteArrayOutputStream, parameters, parameters.getDigestAlgorithm());
			IOUtils.closeQuietly(inputStream);
			final DSSDocument signature;
			if (StringUtils.isEmpty(toSignDocument.getName())) {
				signature = new InMemoryDocument(byteArrayOutputStream.toByteArray(), null, MimeType.PDF);
			} else {
				signature = new InMemoryDocument(byteArrayOutputStream.toByteArray(), toSignDocument.getName(), MimeType.PDF);
			}

<<<<<<< HEAD
			final SignatureExtension extension = getExtensionProfile(parameters);
=======
			final SignatureExtension<PAdESSignatureParameters> extension = getExtensionProfile(parameters);
>>>>>>> cc826888
			if ((signatureLevel != SignatureLevel.PAdES_BASELINE_B) && (signatureLevel != SignatureLevel.PAdES_BASELINE_T) && (extension != null)) {
				final DSSDocument extendSignature = extension.extendSignatures(signature, parameters);
				parameters.setDeterministicId(null);
				return extendSignature;
			} else {
				parameters.setDeterministicId(null);
				return signature;
			}
		} catch (CMSException e) {
			throw new DSSException(e);
		}
	}

	@Override
	public DSSDocument extendDocument(DSSDocument toExtendDocument, PAdESSignatureParameters parameters) throws DSSException {

		final SignatureExtension<PAdESSignatureParameters> extension = getExtensionProfile(parameters);
		if (extension != null) {
			return extension.extendSignatures(toExtendDocument, parameters);
		}
		return toExtendDocument;
	}

	@Override
	public DSSDocument signDocument(final DSSDocument toSignDocument, final PAdESSignatureParameters parameters) throws DSSException {

		final SignatureTokenConnection token = parameters.getSigningToken();
		if (token == null) {
			throw new NullPointerException("The connection through the available API to the SSCD must be set.");
		}
		final byte[] dataToSign = getDataToSign(toSignDocument, parameters);
		final byte[] signatureValue = token.sign(dataToSign, parameters.getDigestAlgorithm(), parameters.getPrivateKeyEntry());
		final DSSDocument dssDocument = signDocument(toSignDocument, parameters, signatureValue);
		return dssDocument;
	}
}<|MERGE_RESOLUTION|>--- conflicted
+++ resolved
@@ -152,11 +152,7 @@
 				signature = new InMemoryDocument(byteArrayOutputStream.toByteArray(), toSignDocument.getName(), MimeType.PDF);
 			}
 
-<<<<<<< HEAD
-			final SignatureExtension extension = getExtensionProfile(parameters);
-=======
 			final SignatureExtension<PAdESSignatureParameters> extension = getExtensionProfile(parameters);
->>>>>>> cc826888
 			if ((signatureLevel != SignatureLevel.PAdES_BASELINE_B) && (signatureLevel != SignatureLevel.PAdES_BASELINE_T) && (extension != null)) {
 				final DSSDocument extendSignature = extension.extendSignatures(signature, parameters);
 				parameters.setDeterministicId(null);
