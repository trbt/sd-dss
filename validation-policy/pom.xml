--- conflicted
+++ resolved
@@ -1,12 +1,11 @@
 <project xmlns="http://maven.apache.org/POM/4.0.0" xmlns:xsi="http://www.w3.org/2001/XMLSchema-instance" xsi:schemaLocation="http://maven.apache.org/POM/4.0.0 http://maven.apache.org/xsd/maven-4.0.0.xsd">
-<<<<<<< HEAD
-  <modelVersion>4.0.0</modelVersion>
-  <parent>
-    <groupId>org.digidoc4j.dss</groupId>
-    <artifactId>sd-dss</artifactId>
-    <version>4.6.d4j.2</version>
-  </parent>
-  <artifactId>validation-policy</artifactId>
+	<modelVersion>4.0.0</modelVersion>
+	<parent>
+	<groupId>org.digidoc4j.dss</groupId>
+		<artifactId>sd-dss</artifactId>
+		<version>4.7.RC1</version>
+	</parent>
+	<artifactId>validation-policy</artifactId>
 
     <name>Validation Policy</name>
     <description>Signed document validation policy module</description>
@@ -53,30 +52,9 @@
         <url>https://github.com/open-eid/sd-dss.git</url>
     </scm>
   
-  <dependencies>
-  	<dependency>
-  		<groupId>org.digidoc4j.dss</groupId>
-  		<artifactId>dss-spi</artifactId>
-  	</dependency>
-  	
-  	<dependency>
-  		<groupId>junit</groupId>
-  		<artifactId>junit</artifactId>
-  		<scope>test</scope>
-  	</dependency>
-  </dependencies>
-=======
-	<modelVersion>4.0.0</modelVersion>
-	<parent>
-		<groupId>eu.europa.ec.joinup.sd-dss</groupId>
-		<artifactId>sd-dss</artifactId>
-		<version>4.7.RC1</version>
-	</parent>
-	<artifactId>validation-policy</artifactId>
-
 	<dependencies>
 		<dependency>
-			<groupId>eu.europa.ec.joinup.sd-dss</groupId>
+		<groupId>org.digidoc4j.dss</groupId>
 			<artifactId>dss-model</artifactId>
 		</dependency>
 		<dependency>
@@ -133,5 +111,4 @@
 			<scope>test</scope>
 		</dependency>
 	</dependencies>
->>>>>>> f2b2f142
 </project>