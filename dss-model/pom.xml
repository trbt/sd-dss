--- conflicted
+++ resolved
@@ -8,11 +8,7 @@
 	<parent>
 		<groupId>org.digidoc4j.dss</groupId>
 		<artifactId>sd-dss</artifactId>
-<<<<<<< HEAD
-		<version>4.6.d4j.2</version>
-=======
 		<version>4.7.RC1</version>
->>>>>>> f2b2f142
 	</parent>
 	
 	<artifactId>dss-model</artifactId>
